--- conflicted
+++ resolved
@@ -70,11 +70,7 @@
     strategy:
       fail-fast: false
       matrix:
-<<<<<<< HEAD
-        python_version: ["3.10"]
-=======
-        python-version: ["3.8", "3.9", "3.10", "3.11"]
->>>>>>> a8b54d1c
+        python_version: ["3.8", "3.9", "3.10", "3.11"]
 
     steps:
       - uses: actions/checkout@v4
