--- conflicted
+++ resolved
@@ -2,12 +2,9 @@
 
 ## Features
 
-<<<<<<< HEAD
+
 - [#6](https://github.com/pybop-team/PyBOP/issues/6) - Adds Monte Carlo functionality, with methods based on Pints' algorithms. A base class is added `BaseSampler`, in addition to `PintsBaseSampler`.
-=======
-
 - [#316](https://github.com/pybop-team/PyBOP/pull/316) - Adds Adam with weight decay (AdamW) optimiser, adds depreciation warning for pints.Adam implementation.
->>>>>>> 4e8b0bcc
 - [#271](https://github.com/pybop-team/PyBOP/issues/271) - Aligns the output of the optimisers via a generalisation of Result class.
 - [#315](https://github.com/pybop-team/PyBOP/pull/315) - Updates __init__ structure to remove circular import issues and minimises dependancy imports across codebase for faster PyBOP module import. Adds type-hints to BaseModel and refactors rebuild parameter variables.
 - [#236](https://github.com/pybop-team/PyBOP/issues/236) - Restructures the optimiser classes, adds a new optimisation API through direct construction and keyword arguments, and fixes the setting of `max_iterations`, and `_minimising`. Introduces `pybop.BaseOptimiser`, `pybop.BasePintsOptimiser`, and `pybop.BaseSciPyOptimiser` classes.
