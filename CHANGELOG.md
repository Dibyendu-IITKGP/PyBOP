# [Unreleased](https://github.com/pybop-team/PyBOP)

## Features

<<<<<<< HEAD
- [#393](https://github.com/pybop-team/PyBOP/pull/383) - Adds Minkowski cost class, with example and tests
=======

## Bug Fixes


## Breaking Changes

# [v24.6](https://github.com/pybop-team/PyBOP/tree/v24.6) - 2024-07-08

## Features

- [#319](https://github.com/pybop-team/PyBOP/pull/319/) - Adds `CuckooSearch` optimiser with corresponding tests.
- [#359](https://github.com/pybop-team/PyBOP/pull/359/) - Aligning Inputs between problem, observer and model.
>>>>>>> 639e67a0
- [#379](https://github.com/pybop-team/PyBOP/pull/379) - Adds model.simulateS1 to weekly benchmarks.
- [#174](https://github.com/pybop-team/PyBOP/issues/174) - Adds new logo and updates Readme for accessibility.
- [#316](https://github.com/pybop-team/PyBOP/pull/316) - Adds Adam with weight decay (AdamW) optimiser, adds depreciation warning for pints.Adam implementation.
- [#271](https://github.com/pybop-team/PyBOP/issues/271) - Aligns the output of the optimisers via a generalisation of Result class.
- [#315](https://github.com/pybop-team/PyBOP/pull/315) - Updates __init__ structure to remove circular import issues and minimises dependancy imports across codebase for faster PyBOP module import. Adds type-hints to BaseModel and refactors rebuild parameter variables.
- [#236](https://github.com/pybop-team/PyBOP/issues/236) - Restructures the optimiser classes, adds a new optimisation API through direct construction and keyword arguments, and fixes the setting of `max_iterations`, and `_minimising`. Introduces `pybop.BaseOptimiser`, `pybop.BasePintsOptimiser`, and `pybop.BaseSciPyOptimiser` classes.
- [#322](https://github.com/pybop-team/PyBOP/pull/322) - Add `Parameters` class to store and access multiple parameters in one object.
- [#321](https://github.com/pybop-team/PyBOP/pull/321) - Updates Prior classes with BaseClass, adds a `problem.sample_initial_conditions` method to improve stability of SciPy.Minimize optimiser.
- [#249](https://github.com/pybop-team/PyBOP/pull/249) - Add WeppnerHuggins model and GITT example.
- [#304](https://github.com/pybop-team/PyBOP/pull/304) - Decreases the testing suite completion time.
- [#301](https://github.com/pybop-team/PyBOP/pull/301) - Updates default echem solver to "fast with events" mode.
- [#251](https://github.com/pybop-team/PyBOP/pull/251) - Increment PyBaMM > v23.5, remove redundant tests within integration tests, increment citation version, fix examples with incorrect model definitions.
- [#285](https://github.com/pybop-team/PyBOP/pull/285) - Drop support for Python 3.8.
- [#275](https://github.com/pybop-team/PyBOP/pull/275) - Adds Maximum a Posteriori (MAP) cost function with corresponding tests.
- [#273](https://github.com/pybop-team/PyBOP/pull/273) - Adds notebooks to nox examples session and updates CI workflows for change.
- [#250](https://github.com/pybop-team/PyBOP/pull/250) - Adds DFN, MPM, MSMR models and moves multiple construction variables to BaseEChem. Adds exception catch on simulate & simulateS1.
- [#241](https://github.com/pybop-team/PyBOP/pull/241) - Adds experimental circuit model fitting notebook with LG M50 data.
- [#268](https://github.com/pybop-team/PyBOP/pull/268) - Fixes the GitHub Release artifact uploads, allowing verification of codesigned binaries and source distributions via `sigstore-python`.
- [#79](https://github.com/pybop-team/PyBOP/issues/79) - Adds BPX as a dependency and imports BPX support from PyBaMM.
- [#267](https://github.com/pybop-team/PyBOP/pull/267) - Add classifiers to pyproject.toml, update project.urls.
- [#195](https://github.com/pybop-team/PyBOP/issues/195) - Adds the Nelder-Mead optimiser from PINTS as another option.

## Bug Fixes

- [#393](https://github.com/pybop-team/PyBOP/pull/393) - General integration test fixes. Adds UserWarning when using Plot2d with prior generated bounds.
- [#338](https://github.com/pybop-team/PyBOP/pull/338) - Fixes GaussianLogLikelihood class, adds integration tests, updates non-bounded parameter implementation by applying bounds from priors and `boundary_multiplier` argument. Bugfixes to CMAES construction.
- [#339](https://github.com/pybop-team/PyBOP/issues/339) - Updates the calculation of the cyclable lithium capacity in the spme_max_energy example.
- [#387](https://github.com/pybop-team/PyBOP/issues/387) - Adds keys to ParameterSet and updates ECM OCV check.
- [#380](https://github.com/pybop-team/PyBOP/pull/380) - Restore self._boundaries construction for `pybop.PSO`
- [#372](https://github.com/pybop-team/PyBOP/pull/372) - Converts `np.array` to `np.asarray` for Numpy v2.0 support.
- [#165](https://github.com/pybop-team/PyBOP/issues/165) - Stores the attempted and best parameter values and the best cost for each iteration in the log attribute of the optimiser and updates the associated plots.
- [#354](https://github.com/pybop-team/PyBOP/issues/354) - Fixes the calculation of the gradient in the `RootMeanSquaredError` cost.
- [#347](https://github.com/pybop-team/PyBOP/issues/347) - Resets options between MSMR tests to cope with a bug in PyBaMM v23.9 which is fixed in PyBaMM v24.1.
- [#337](https://github.com/pybop-team/PyBOP/issues/337) - Restores benchmarks, relaxes CI schedule for benchmarks and scheduled tests.
- [#231](https://github.com/pybop-team/PyBOP/issues/231) - Allows passing of keyword arguments to PyBaMM models and disables build on initialisation.
- [#321](https://github.com/pybop-team/PyBOP/pull/321) - Improves `integration/test_spm_parameterisation.py` stability, adds flakly pytest plugin, and `test_thevenin_parameterisation.py` integration test.
- [#330](https://github.com/pybop-team/PyBOP/issues/330) - Fixes implementation of default plotting options.
- [#317](https://github.com/pybop-team/PyBOP/pull/317) - Installs seed packages into `nox` sessions, ensuring that scheduled tests can pass.
- [#308](https://github.com/pybop-team/PyBOP/pull/308) - Enables testing on both macOS Intel and macOS ARM (Silicon) runners and fixes the scheduled tests.
- [#299](https://github.com/pybop-team/PyBOP/pull/299) - Bugfix multiprocessing support for Linux, MacOS, Windows (WSL) and improves coverage.
- [#270](https://github.com/pybop-team/PyBOP/pull/270) - Updates PR template.
- [#91](https://github.com/pybop-team/PyBOP/issues/91) - Adds a check on the number of parameters for CMAES and makes XNES the default optimiser.

## Breaking Changes

- [#322](https://github.com/pybop-team/PyBOP/pull/322) - Add `Parameters` class to store and access multiple parameters in one object (API change).
- [#285](https://github.com/pybop-team/PyBOP/pull/285) - Drop support for Python 3.8.
- [#251](https://github.com/pybop-team/PyBOP/pull/251) - Drop support for PyBaMM v23.5
- [#236](https://github.com/pybop-team/PyBOP/issues/236) - Restructures the optimiser classes (API change).

# [v24.3.1](https://github.com/pybop-team/PyBOP/tree/v24.3.1) - 2024-06-17

## Features


## Bug Fixes

- [#369](https://github.com/pybop-team/PyBOP/pull/369) - Upper pins Numpy < 2.0 due to breaking Pints' functionality.

# [v24.3](https://github.com/pybop-team/PyBOP/tree/v24.3) - 2024-03-25

## Features

- [#245](https://github.com/pybop-team/PyBOP/pull/245) - Updates ruff config for import linting.
- [#198](https://github.com/pybop-team/PyBOP/pull/198) - Adds default subplot trace options, removes `[]` in axis plots as per SI standard, add varying signal length to quick_plot, restores design optimisation execption.
- [#224](https://github.com/pybop-team/PyBOP/pull/224) - Updated prediction objects to dictionaries, cost class calculations, added `additional_variables` argument to problem class, updated scipy.minimize defualt method to Nelder-Mead, added gradient cost landscape plots with optional argument.
- [#179](https://github.com/pybop-team/PyBOP/pull/203) - Adds `asv` configuration for benchmarking and initial benchmark suite.
- [#218](https://github.com/pybop-team/PyBOP/pull/218) - Adds likelihood base class, `GaussianLogLikelihoodKnownSigma`, `GaussianLogLikelihood`, and `ProbabilityBased` cost function. As well as addition of a maximum likelihood estimation (MLE) example.
- [#185](https://github.com/pybop-team/PyBOP/pull/185) - Adds a pull request template, additional nox sessions `quick` for standard tests + docs, `pre-commit` for pre-commit, `test` to run all standard tests, `doctest` for docs.
- [#215](https://github.com/pybop-team/PyBOP/pull/215) - Adds `release_workflow.md` and updates `release_action.yaml`
- [#204](https://github.com/pybop-team/PyBOP/pull/204) - Splits integration, unit, examples, plots tests, update workflows. Adds pytest `--examples`, `--integration`, `--plots` args. Adds tests for coverage after removal of examples. Adds examples and integrations nox sessions. Adds `pybop.RMSE._evaluateS1()` method
- [#206](https://github.com/pybop-team/PyBOP/pull/206) - Adds Python 3.12 support with corresponding github actions changes.
- [#18](https://github.com/pybop-team/PyBOP/pull/18) - Adds geometric parameter fitting capability, via `model.rebuild()` with `model.rebuild_parameters`.
- [#203](https://github.com/pybop-team/PyBOP/pull/203) - Adds support for modern Python packaging via a `pyproject.toml` file and configures the `pytest` test runner and `ruff` linter to use their configurations stored as declarative metadata.
- [#123](https://github.com/pybop-team/PyBOP/issues/123) - Configures scheduled tests to run against the last three PyPI releases of PyBaMM via dynamic GitHub Actions matrix generation.
- [#187](https://github.com/pybop-team/PyBOP/issues/187) - Adds M1 Github runner to `test_on_push` workflow, updt. self-hosted supported python versions in scheduled tests.
- [#118](https://github.com/pybop-team/PyBOP/issues/118) - Adds example jupyter notebooks.
- [#151](https://github.com/pybop-team/PyBOP/issues/151) - Adds a standalone version of the Problem class.
- [#12](https://github.com/pybop-team/PyBOP/issues/12) - Adds initial implementation of an Observer class and an unscented Kalman filter.
- [#190](https://github.com/pybop-team/PyBOP/issues/190) - Adds a second example design cost, namely the VolumetricEnergyDensity.

## Bug Fixes

- [#259](https://github.com/pybop-team/PyBOP/pull/259) - Fix gradient calculation from `model.simulateS1` to remove cross-polution and refactor cost._evaluateS1 for fitting costs.
- [#233](https://github.com/pybop-team/PyBOP/pull/233) - Enforces model rebuild on initialisation of a Problem to allow a change of experiment, fixes if statement triggering current function update, updates `predictions` to `simulation` to keep distinction between `predict` and `simulate` and adds `test_changes`.
- [#123](https://github.com/pybop-team/PyBOP/issues/123) - Reinstates check for availability of parameter sets via PyBaMM upon retrieval by `pybop.ParameterSet.pybamm()`.
- [#196](https://github.com/pybop-team/PyBOP/issues/196) - Fixes failing observer cost tests.
- [#63](https://github.com/pybop-team/PyBOP/issues/63) - Removes NLOpt Optimiser from future releases. This is to support deployment to the Apple M-Series platform.
- [#164](https://github.com/pybop-team/PyBOP/issues/164) - Fixes convergence issues with gradient-based optimisers, changes default `model.check_params()` to allow infeasible solutions during optimisation iterations. Adds a feasibility check on the optimal parameters.
- [#211](https://github.com/pybop-team/PyBOP/issues/211) - Allows a subset of parameter bounds or bounds=None to be passed, returning warnings where needed.

# [v23.12](https://github.com/pybop-team/PyBOP/tree/v23.12) - 2023-12-19

## Features

- [#141](https://github.com/pybop-team/PyBOP/pull/141) - Adds documentation with Sphinx and PyData Sphinx Theme. Updates docstrings across package, relocates `costs` and `dataset` to top-level of package. Adds noxfile session and deployment workflow for docs.
- [#131](https://github.com/pybop-team/PyBOP/issues/131) - Adds `SciPyDifferentialEvolution` optimiser, adds functionality for user-selectable maximum iteration limit to `SciPyMinimize`, `NLoptOptimize`, and `BaseOptimiser` classes.
- [#107](https://github.com/pybop-team/PyBOP/issues/107) - Adds Equivalent Circuit Model (ECM) with examples, Import/Export parameter methods `ParameterSet.import_parameter` and `ParameterSet.export_parameters`, updates default FittingProblem.signal definition to `"Voltage [V]"`, and testing infrastructure
- [#127](https://github.com/pybop-team/PyBOP/issues/127) - Adds Windows and macOS runners to the `test_on_push` action
- [#114](https://github.com/pybop-team/PyBOP/issues/114) - Adds standard plotting class `pybop.StandardPlot()` via plotly backend
- [#114](https://github.com/pybop-team/PyBOP/issues/114) - Adds `quick_plot()`, `plot_convergence()`, and `plot_cost2d()` methods
- [#114](https://github.com/pybop-team/PyBOP/issues/114) - Adds a SciPy minimize example and logging for non-Pints optimisers
- [#116](https://github.com/pybop-team/PyBOP/issues/116) - Adds PSO, SNES, XNES, ADAM, and IPropMin optimisers to PintsOptimisers() class
- [#38](https://github.com/pybop-team/PyBOP/issues/38) - Restructures the Problem classes ahead of adding a design optimisation example
- [#38](https://github.com/pybop-team/PyBOP/issues/38) - Updates tests and adds a design optimisation example script `spme_max_energy`
- [#120](https://github.com/pybop-team/PyBOP/issues/120) - Updates the parameterisation test settings including the number of iterations
- [#145](https://github.com/pybop-team/PyBOP/issues/145) - Reformats Dataset to contain a dictionary and signal into a list of strings

## Bug Fixes

- [#182](https://github.com/pybop-team/PyBOP/pull/182) - Allow square-brackets indexing of Dataset

# [v23.11](https://github.com/pybop-team/PyBOP/releases/tag/v23.11)
- Initial release
- Adds Pints, NLOpt, and SciPy optimisers
- Adds SumofSquareError and RootMeanSquareError cost functions
- Adds Parameter and Dataset classes<|MERGE_RESOLUTION|>--- conflicted
+++ resolved
@@ -2,9 +2,7 @@
 
 ## Features
 
-<<<<<<< HEAD
 - [#393](https://github.com/pybop-team/PyBOP/pull/383) - Adds Minkowski cost class, with example and tests
-=======
 
 ## Bug Fixes
 
@@ -17,7 +15,6 @@
 
 - [#319](https://github.com/pybop-team/PyBOP/pull/319/) - Adds `CuckooSearch` optimiser with corresponding tests.
 - [#359](https://github.com/pybop-team/PyBOP/pull/359/) - Aligning Inputs between problem, observer and model.
->>>>>>> 639e67a0
 - [#379](https://github.com/pybop-team/PyBOP/pull/379) - Adds model.simulateS1 to weekly benchmarks.
 - [#174](https://github.com/pybop-team/PyBOP/issues/174) - Adds new logo and updates Readme for accessibility.
 - [#316](https://github.com/pybop-team/PyBOP/pull/316) - Adds Adam with weight decay (AdamW) optimiser, adds depreciation warning for pints.Adam implementation.
