--- conflicted
+++ resolved
@@ -2,11 +2,8 @@
 
 ## Features
 
-<<<<<<< HEAD
 - [#6](https://github.com/pybop-team/PyBOP/issues/6) - Adds Monte Carlo functionality, with methods based on Pints' algorithms. A base class is added `BaseSampler`, in addition to `PintsBaseSampler`.
-=======
 - [#236](https://github.com/pybop-team/PyBOP/issues/236) - Restructures the optimiser classes, adds a new optimisation API through direct construction and keyword arguments, and fixes the setting of `max_iterations`, and `_minimising`. Introduces `pybop.BaseOptimiser`, `pybop.BasePintsOptimiser`, and `pybop.BaseSciPyOptimiser` classes.
->>>>>>> 4de2c2e8
 - [#321](https://github.com/pybop-team/PyBOP/pull/321) - Updates Prior classes with BaseClass, adds a `problem.sample_initial_conditions` method to improve stability of SciPy.Minimize optimiser.
 - [#249](https://github.com/pybop-team/PyBOP/pull/249) - Add WeppnerHuggins model and GITT example.
 - [#304](https://github.com/pybop-team/PyBOP/pull/304) - Decreases the testing suite completion time.
