--- conflicted
+++ resolved
@@ -70,9 +70,8 @@
     posterior,
     chains=n_chains,
     x0=x0,
-    max_iterations=1000,
-<<<<<<< HEAD
-    initial_phase_iterations=500,
+    max_iterations=2500,
+    burn_in=250,
     parallel=True,
 )
 result = optim.run()
@@ -82,27 +81,4 @@
 print(posterior_summary.get_summary_statistics())
 posterior_summary.plot_trace()
 posterior_summary.summary_table()
-posterior_summary.plot_posterior()
-=======
-    burn_in=250,
-    parallel=True,  # uncomment to enable parallelisation (MacOS/Linux only)
-)
-result = optim.run()
-
-# Create a histogram
-fig = go.Figure()
-for i, data in enumerate(result):
-    fig.add_trace(go.Histogram(x=data[:, 0], name="Neg", opacity=0.75))
-    fig.add_trace(go.Histogram(x=data[:, 1], name="Pos", opacity=0.75))
-
-# Update layout for better visualization
-fig.update_layout(
-    title="Posterior distribution of volume fractions",
-    xaxis_title="Value",
-    yaxis_title="Count",
-    barmode="overlay",
-)
-
-# Show the plot
-fig.show()
->>>>>>> c8db9f53
+posterior_summary.plot_posterior()