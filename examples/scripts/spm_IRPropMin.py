--- conflicted
+++ resolved
@@ -49,14 +49,6 @@
 # Plot the parameter traces
 pybop.plot_parameters(optim)
 
-<<<<<<< HEAD
 # Plot the cost landscape with optimisation path
-pybop.plot_optim2d(optim, steps=15)
-=======
-# Plot the cost landscape
 bounds = np.array([[0.5, 0.8], [0.4, 0.7]])
-pybop.plot_cost2d(cost, bounds=bounds, steps=15)
-
-# Plot the cost landscape with optimisation path
-pybop.plot_cost2d(cost, optim=optim, bounds=bounds, steps=15)
->>>>>>> a1681498
+pybop.plot_optim2d(optim, bounds=bounds, steps=15)