--- conflicted
+++ resolved
@@ -60,14 +60,9 @@
 print(f"Optimised gravimetric energy density: {-final_cost:.2f} Wh.kg-1")
 
 # Plot the timeseries output
-<<<<<<< HEAD
-nominal_capacity(x, cost.problem._model)
+if cost.update_capacity:
+    problem._model.approximate_capacity(x)
 pybop.quick_plot(problem, parameter_values=x, title="Optimised Comparison")
-=======
-if cost.update_capacity:
-    cost.problem._model.approximate_capacity(x)
-pybop.quick_plot(x, cost, title="Optimised Comparison")
->>>>>>> 7d09c5dd
 
 # Plot the cost landscape with optimisation path
 if len(x) == 2:
