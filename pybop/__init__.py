#
# Root of the pybop module.
# Provides access to all shared functionality (models, solvers, etc.).
#
# This file is adapted from Pints
# (see https://github.com/pints-team/pints)
#
from __future__ import annotations
import sys
from os import path

#
# Version info
#
from pybop._version import __version__

#
# Constants
#
# Float format: a float can be converted to a 17 digit decimal and back without
# loss of information
FLOAT_FORMAT = "{: .17e}"
# Absolute path to the pybop repo
script_path = path.dirname(__file__)

#
<<<<<<< HEAD
# Utilities
#
from ._utils import is_numeric

#
# Cost class
=======
# Problem class
#
from ._problem import BaseProblem, FittingProblem, DesignProblem

#
# Cost function class
>>>>>>> 6c6494aa
#
from .costs.base_cost import BaseCost
from .costs.fitting_costs import (
    RootMeanSquaredError,
    SumSquaredError,
    ObserverCost,
)
from .costs.design_costs import (
    DesignCost,
    GravimetricEnergyDensity,
    VolumetricEnergyDensity,
)
from .costs._likelihoods import (
    BaseLikelihood,
    GaussianLogLikelihood,
    GaussianLogLikelihoodKnownSigma,
)

#
# Dataset class
#
from ._dataset import Dataset

#
# Model classes
#
from .models.base_model import BaseModel
from .models import lithium_ion
from .models import empirical
from .models.base_model import TimeSeriesState
from .models.base_model import Inputs

#
# Experiment class
#
from ._experiment import Experiment

#
# Main optimisation class
#
from ._optimisation import Optimisation

#
# Optimiser class
#
from .optimisers.base_optimiser import BaseOptimiser
from .optimisers.scipy_optimisers import SciPyMinimize, SciPyDifferentialEvolution
from .optimisers.pints_optimisers import (
    GradientDescent,
    Adam,
    CMAES,
    IRPropMin,
    PSO,
    SNES,
    XNES,
)

#
# Parameter classes
#
from .parameters.parameter import Parameter
from .parameters.parameter_set import ParameterSet
from .parameters.priors import Gaussian, Uniform, Exponential


#
# Observer classes
#
from .observers.unscented_kalman import UnscentedKalmanFilterObserver
from .observers.observer import Observer

#
# Plotting class
#
from .plotting.plotly_manager import PlotlyManager
from .plotting.quick_plot import StandardPlot, StandardSubplot, plot_trajectories
from .plotting.plot_cost2d import plot_cost2d
from .plotting.plot_dataset import plot_dataset
from .plotting.plot_convergence import plot_convergence, plot_optim2d
from .plotting.plot_parameters import plot_parameters
from .plotting.plot_problem import quick_plot

#
# Remove any imported modules, so we don't expose them as part of pybop
#
del sys<|MERGE_RESOLUTION|>--- conflicted
+++ resolved
@@ -24,21 +24,18 @@
 script_path = path.dirname(__file__)
 
 #
-<<<<<<< HEAD
 # Utilities
 #
 from ._utils import is_numeric
 
 #
 # Cost class
-=======
 # Problem class
 #
 from ._problem import BaseProblem, FittingProblem, DesignProblem
 
 #
 # Cost function class
->>>>>>> 6c6494aa
 #
 from .costs.base_cost import BaseCost
 from .costs.fitting_costs import (
