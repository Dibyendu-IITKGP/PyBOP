--- conflicted
+++ resolved
@@ -71,10 +71,6 @@
     GaussianLogLikelihood,
     GaussianLogLikelihoodKnownSigma,
     LogPosterior,
-<<<<<<< HEAD
-    MAP,
-=======
->>>>>>> 90bb1739
 )
 
 #
