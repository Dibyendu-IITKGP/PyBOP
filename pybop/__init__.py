#
# Root of the pybop module.
# Provides access to all shared functionality (models, solvers, etc.).
#
# This file is adapted from Pints
# (see https://github.com/pints-team/pints)
#
import sys
from os import path

#
# Multiprocessing
#
try:
    import multiprocessing as mp
    if sys.platform == "win32":
        mp.set_start_method("spawn")
    else:
        mp.set_start_method("fork")
except Exception as e: # pragma: no cover
    error_message = (
        "Multiprocessing context could not be set. "
        "Continuing import without setting context.\n"
        f"Error: {e}"
    ) # pragma: no cover
    print(error_message) # pragma: no cover
    pass # pragma: no cover

#
# Version info
#
from pybop._version import __version__

#
# Constants
#
# Float format: a float can be converted to a 17 digit decimal and back without
# loss of information
FLOAT_FORMAT = "{: .17e}"
# Absolute path to the pybop repo
script_path = path.dirname(__file__)

#
# Utilities
#
from ._utils import is_numeric

#
# Experiment class
#
from ._experiment import Experiment

#
# Dataset class
#
from ._dataset import Dataset

#
# Parameter classes
#
from .parameters.parameter import Parameter, Parameters
from .parameters.parameter_set import ParameterSet
from .parameters.priors import BasePrior, Gaussian, Uniform, Exponential

#
# Model classes
#
from .models.base_model import BaseModel
from .models import lithium_ion
from .models import empirical
from .models.base_model import TimeSeriesState
from .models.base_model import Inputs

#
# Problem class
#
from .problems.base_problem import BaseProblem
from .problems.fitting_problem import FittingProblem
from .problems.design_problem import DesignProblem

#
# Cost function class
#
from .costs.base_cost import BaseCost
from .costs.fitting_costs import (
    RootMeanSquaredError,
    SumSquaredError,
    ObserverCost,
)
from .costs.design_costs import (
    DesignCost,
    GravimetricEnergyDensity,
    VolumetricEnergyDensity,
)
from .costs._likelihoods import (
    BaseLikelihood,
    GaussianLogLikelihood,
    GaussianLogLikelihoodKnownSigma,
    MAP,
)

#
# Optimiser class
#
<<<<<<< HEAD
from .optimisers._cuckoo import CuckooSearchImpl
from .optimisers.base_optimiser import BaseOptimiser
=======

from .optimisers._adamw import AdamWImpl
from .optimisers.base_optimiser import BaseOptimiser, Result
>>>>>>> 1f330813
from .optimisers.base_pints_optimiser import BasePintsOptimiser
from .optimisers.scipy_optimisers import (
    BaseSciPyOptimiser,
    SciPyMinimize,
    SciPyDifferentialEvolution
)
from .optimisers.pints_optimisers import (
    GradientDescent,
    Adam,
    CMAES,
    IRPropMin,
    NelderMead,
    PSO,
    SNES,
    XNES,
<<<<<<< HEAD
    CuckooSearch,
=======
    AdamW,
>>>>>>> 1f330813
)
from .optimisers.optimisation import Optimisation

#
# Observer classes
#
from .observers.unscented_kalman import UnscentedKalmanFilterObserver
from .observers.observer import Observer

#
# Plotting class
#
from .plotting.plotly_manager import PlotlyManager
from .plotting.quick_plot import StandardPlot, StandardSubplot, plot_trajectories
from .plotting.plot2d import plot2d
from .plotting.plot_dataset import plot_dataset
from .plotting.plot_convergence import plot_convergence
from .plotting.plot_parameters import plot_parameters
from .plotting.plot_problem import quick_plot

#
# Remove any imported modules, so we don't expose them as part of pybop
#
del sys<|MERGE_RESOLUTION|>--- conflicted
+++ resolved
@@ -102,14 +102,10 @@
 #
 # Optimiser class
 #
-<<<<<<< HEAD
+
 from .optimisers._cuckoo import CuckooSearchImpl
-from .optimisers.base_optimiser import BaseOptimiser
-=======
-
 from .optimisers._adamw import AdamWImpl
 from .optimisers.base_optimiser import BaseOptimiser, Result
->>>>>>> 1f330813
 from .optimisers.base_pints_optimiser import BasePintsOptimiser
 from .optimisers.scipy_optimisers import (
     BaseSciPyOptimiser,
@@ -125,11 +121,8 @@
     PSO,
     SNES,
     XNES,
-<<<<<<< HEAD
     CuckooSearch,
-=======
     AdamW,
->>>>>>> 1f330813
 )
 from .optimisers.optimisation import Optimisation
 
