--- conflicted
+++ resolved
@@ -44,11 +44,7 @@
         sigma0=None,
         verbose=False,
         physical_viability=True,
-<<<<<<< HEAD
-        infeasible_locations=True,
-=======
         allow_infeasible_solutions=True,
->>>>>>> a7515a77
     ):
         self.cost = cost
         self.optimiser = optimiser
@@ -58,21 +54,12 @@
         self.n_parameters = cost.n_parameters
         self.sigma0 = sigma0
         self.physical_viability = physical_viability
-<<<<<<< HEAD
-        self.infeasible_locations = infeasible_locations
-=======
         self.allow_infeasible_solutions = allow_infeasible_solutions
->>>>>>> a7515a77
         self.log = []
 
         # Convert x0 to pints vector
         self._x0 = pints.vector(self.x0)
 
-<<<<<<< HEAD
-        # Set infeasible Locations
-        if self.cost.problem is not None:
-            self.cost.problem._model.infeasible_locations = self.infeasible_locations
-=======
         # Set whether to allow infeasible locations
         if self.cost.problem is not None and hasattr(self.cost.problem, "_model"):
             self.cost.problem._model.allow_infeasible_solutions = (
@@ -82,7 +69,6 @@
             # Turn off this feature as there is no model
             self.physical_viability = False
             self.allow_infeasible_solutions = False
->>>>>>> a7515a77
 
         # PyBOP doesn't currently support the pints transformation class
         self._transformation = None
@@ -385,13 +371,6 @@
         # Store the optimised parameters
         self.store_optimised_parameters(x)
 
-<<<<<<< HEAD
-        # Check if parameters are viable
-        if self.physical_viability:
-            self.check_optimal_parameters(x)
-
-=======
->>>>>>> a7515a77
         # Return best position and score
         return x, f if self._minimising else -f
 
@@ -517,14 +496,6 @@
         Check if the optimised parameters are physically viable.
         """
 
-<<<<<<< HEAD
-        if self.cost.problem._model.check_params(inputs=x, infeasible_locations=False):
-            return
-        else:
-            warnings.warn(
-                "Optimised parameters are not physically viable! Consider retrying optimisation",
-                UserWarning,
-=======
         if self.cost.problem._model.check_params(
             inputs=x, allow_infeasible_solutions=False
         ):
@@ -535,5 +506,4 @@
                 + " with a non-gradient-based optimiser and the option allow_infeasible_solutions=False",
                 UserWarning,
                 stacklevel=2,
->>>>>>> a7515a77
             )