--- conflicted
+++ resolved
@@ -1,5 +1,4 @@
 import numpy as np
-import pybop
 
 import pybop
 
@@ -162,7 +161,7 @@
         if not isinstance(dataset, pybop.Dataset):
             raise ValueError("Dataset must be a pybop Dataset object.")
 
-        self._target = np.vstack([dataset[signal] for signal in self.signal]).T
+        self._target = {signal: self._dataset[signal] for signal in self.signal}
 
     @property
     def model(self):
@@ -220,21 +219,7 @@
         # Unpack time and target data
         self._time_data = self._dataset["Time [s]"]
         self.n_time_data = len(self._time_data)
-<<<<<<< HEAD
-        if np.any(self._time_data < 0):
-            raise ValueError("Times can not be negative.")
-        if np.any(self._time_data[:-1] >= self._time_data[1:]):
-            raise ValueError("Times must be increasing.")
-
-        for signal in self.signal:
-            if len(self._dataset[signal]) != self.n_time_data:
-                raise ValueError(
-                    f"Time data and {signal} data must be the same length."
-                )
         self.set_target(dataset)
-=======
-        self._target = {signal: self._dataset[signal] for signal in self.signal}
->>>>>>> 75967f76
 
         # Add useful parameters to model
         if model is not None:
