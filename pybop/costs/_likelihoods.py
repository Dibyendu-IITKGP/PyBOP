--- conflicted
+++ resolved
@@ -3,13 +3,10 @@
 import numpy as np
 
 from pybop.costs.base_cost import BaseCost
-<<<<<<< HEAD
+from pybop.models.base_model import Inputs
 from pybop.parameters.parameter import Parameter
 from pybop.parameters.priors import Uniform
 from pybop.problems.base_problem import BaseProblem
-=======
-from pybop.models.base_model import Inputs
->>>>>>> 467f1f4d
 
 
 class BaseLikelihood(BaseCost):
@@ -45,47 +42,15 @@
         self._multip = -1 / (2.0 * self.sigma2)
         self._dl = np.ones(self.n_parameters)
 
-    def _evaluate(self, x: np.ndarray, grad: Union[None, np.ndarray] = None) -> float:
-        """
-<<<<<<< HEAD
+    def _evaluate(self, inputs: Inputs, grad: Union[None, np.ndarray] = None) -> float:
+        """
         Evaluates the Gaussian log-likelihood for the given parameters with known sigma.
         """
-        y = self.problem.evaluate(x)
+        y = self.problem.evaluate(inputs)
         if any(
             len(y.get(key, [])) != len(self._target.get(key, [])) for key in self.signal
         ):
             return -np.inf  # prediction length doesn't match target
-=======
-        if sigma is None:
-            raise ValueError(
-                "The GaussianLogLikelihoodKnownSigma cost requires sigma to be "
-                + "either a scalar value or an array with one entry per dimension."
-            )
-
-        if not isinstance(sigma, np.ndarray):
-            sigma = np.array(sigma)
-
-        if not np.issubdtype(sigma.dtype, np.number):
-            raise ValueError("Sigma must contain only numeric values")
-
-        if np.any(sigma <= 0):
-            raise ValueError("Sigma must be positive")
-        else:
-            self.sigma = sigma
-
-    def get_sigma(self):
-        """
-        Getter for sigma parameter
-        """
-        return self.sigma
-
-    def _evaluate(self, inputs: Inputs, grad=None):
-        """
-        Calls the problem.evaluate method and calculates
-        the log-likelihood
-        """
-        y = self.problem.evaluate(inputs)
->>>>>>> 467f1f4d
 
         e = np.sum(
             [
@@ -99,7 +64,7 @@
 
         return e if self.n_outputs != 1 else e.item()
 
-    def _evaluateS1(self, inputs: Inputs, grad=None):
+    def _evaluateS1(self, inputs: Inputs) -> Tuple[float, np.ndarray]:
         """
         Calls the problem.evaluateS1 method and calculates the log-likelihood and gradient.
         """
@@ -110,17 +75,11 @@
         ):
             return -np.inf, -self._dl
 
-<<<<<<< HEAD
-        likelihood = self._evaluate(x)
+        likelihood = self._evaluate(inputs)
 
         r = np.array([self._target[signal] - y[signal] for signal in self.signal])
         dl = np.sum((np.sum((r * dy.T), axis=2) / self.sigma2), axis=1)
 
-=======
-        r = np.array([self._target[signal] - y[signal] for signal in self.signal])
-        likelihood = self._evaluate(inputs)
-        dl = np.sum((self.sigma2 * np.sum((r * dy.T), axis=2)), axis=1)
->>>>>>> 467f1f4d
         return likelihood, dl
 
     def check_sigma0(self, sigma0: Union[np.ndarray, float]):
@@ -187,9 +146,6 @@
                     + f"Received {type(s0)}"
                 )
 
-        # Add the sigma values to the set of initial parameter values
-        self.x0 = np.hstack((self.x0, *sigma0))
-
         if dsigma_scale is None:
             self._dsigma_scale = sigma0
         else:
@@ -198,7 +154,6 @@
         self._logpi = -0.5 * self.n_time_data * np.log(2 * np.pi)
         self._dl = np.ones(self.n_parameters)
 
-<<<<<<< HEAD
     @property
     def dsigma_scale(self):
         """
@@ -212,31 +167,22 @@
             raise ValueError("dsigma_scale must be non-negative")
         self._dsigma_scale = new_value
 
-    def _evaluate(self, x: np.ndarray, grad: Union[None, np.ndarray] = None) -> float:
-=======
-    def _evaluate(self, inputs: Inputs, grad=None):
->>>>>>> 467f1f4d
+    def _evaluate(self, inputs: Inputs, grad: Union[None, np.ndarray] = None) -> float:
         """
         Evaluates the Gaussian log-likelihood for the given parameters.
 
         Parameters
         ----------
-<<<<<<< HEAD
-        x : np.ndarray
-            The parameters for which to evaluate the log-likelihood. The last `self.n_outputs`
-            elements are assumed to be the standard deviations of the Gaussian distributions.
-=======
         inputs : Inputs
             The parameters for which to evaluate the log-likelihood, including the `n_outputs`
             standard deviations of the Gaussian distributions.
->>>>>>> 467f1f4d
 
         Returns
         -------
         float
             The log-likelihood value, or -inf if the standard deviations are non-positive.
         """
-<<<<<<< HEAD
+        x = list(inputs.values())
         sigma = np.asarray(x[-self.n_outputs :])
         if np.any(sigma <= 0):
             return -np.inf
@@ -246,14 +192,6 @@
             len(y.get(key, [])) != len(self._target.get(key, [])) for key in self.signal
         ):
             return -np.inf  # prediction length doesn't match target
-=======
-        sigma = np.asarray([0.002])  # TEMPORARY WORKAROUND
-
-        if np.any(sigma <= 0):
-            return -np.inf
-
-        y = self.problem.evaluate(inputs)
->>>>>>> 467f1f4d
 
         e = np.sum(
             [
@@ -268,64 +206,39 @@
 
         return e if self.n_outputs != 1 else e.item()
 
-<<<<<<< HEAD
-    def _evaluateS1(
-        self, x: np.ndarray, grad: Union[None, np.ndarray] = None
-    ) -> Tuple[float, np.ndarray]:
-=======
-    def _evaluateS1(self, inputs: Inputs, grad=None):
->>>>>>> 467f1f4d
+    def _evaluateS1(self, inputs: Inputs) -> Tuple[float, np.ndarray]:
         """
         Calls the problem.evaluateS1 method and calculates the log-likelihood.
 
         Parameters
         ----------
-        x : np.ndarray
+        inputs : Inputs
             The parameters for which to evaluate the log-likelihood.
-        grad : Union[None, np.ndarray]), optional
-            The gradient (optional).
 
         Returns
         -------
         Tuple[float, np.ndarray]
             The log-likelihood and its gradient.
         """
-<<<<<<< HEAD
+        x = list(inputs.values())
         sigma = np.asarray(x[-self.n_outputs :])
-=======
-        sigma = np.asarray([0.002])  # TEMPORARY WORKAROUND
-
->>>>>>> 467f1f4d
+
         if np.any(sigma <= 0):
             return -np.inf, -self._dl
 
-<<<<<<< HEAD
         y, dy = self.problem.evaluateS1(x[: -self.n_outputs])
         if any(
             len(y.get(key, [])) != len(self._target.get(key, [])) for key in self.signal
         ):
             return -np.inf, -self._dl
 
-        likelihood = self._evaluate(x)
+        likelihood = self._evaluate(inputs)
 
         r = np.array([self._target[signal] - y[signal] for signal in self.signal])
         dl = np.sum((np.sum((r * dy.T), axis=2) / (sigma**2)), axis=1)
         dsigma = (
             -self.n_time_data / sigma + np.sum(r**2, axis=1) / (sigma**3)
         ) / self._dsigma_scale
-=======
-        y, dy = self.problem.evaluateS1(inputs)
-        for key in self.signal:
-            if len(y.get(key, [])) != len(self._target.get(key, [])):
-                likelihood = np.float64(np.inf)
-                dl = self._dl * np.ones(self.n_parameters)
-                return -likelihood, -dl
-
-        r = np.array([self._target[signal] - y[signal] for signal in self.signal])
-        likelihood = self._evaluate(inputs)
-        dl = sigma ** (-2.0) * np.sum((r * dy.T), axis=2)
-        dsigma = -self.n_time_data / sigma + sigma**-(3.0) * np.sum(r**2, axis=1)
->>>>>>> 467f1f4d
         dl = np.concatenate((dl.flatten(), dsigma))
 
         return likelihood, dl
@@ -363,13 +276,13 @@
         ):
             raise ValueError(f"{self.likelihood} must be a subclass of BaseLikelihood")
 
-    def _evaluate(self, x, grad=None):
+    def _evaluate(self, inputs: Inputs, grad=None) -> float:
         """
         Calculate the maximum a posteriori cost for a given set of parameters.
 
         Parameters
         ----------
-        x : array-like
+        inputs : Inputs
             The parameters for which to evaluate the cost.
         grad : array-like, optional
             An array to store the gradient of the cost function with respect
@@ -380,6 +293,7 @@
         float
             The maximum a posteriori cost.
         """
+        x = list(inputs.values())
         log_likelihood = self.likelihood.evaluate(x)
         log_prior = sum(
             param.prior.logpdf(x_i) for x_i, param in zip(x, self.problem.parameters)
@@ -388,14 +302,14 @@
         posterior = log_likelihood + log_prior
         return posterior
 
-    def _evaluateS1(self, x):
+    def _evaluateS1(self, inputs: Inputs) -> Tuple[float, np.ndarray]:
         """
         Compute the maximum a posteriori with respect to the parameters.
         The method passes the likelihood gradient to the optimiser without modification.
 
         Parameters
         ----------
-        x : array-like
+        inputs : Inputs
             The parameters for which to compute the cost and gradient.
 
         Returns
@@ -409,6 +323,7 @@
         ValueError
             If an error occurs during the calculation of the cost or gradient.
         """
+        x = list(inputs.values())
         log_likelihood, dl = self.likelihood.evaluateS1(x)
         log_prior = sum(
             param.prior.logpdf(x_i) for x_i, param in zip(x, self.problem.parameters)
