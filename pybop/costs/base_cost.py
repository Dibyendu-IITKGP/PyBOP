from pybop import BaseProblem
from pybop import BaseLikelihood


class BaseCost:
    """
    Base class for defining cost functions.

    This class is intended to be subclassed to create specific cost functions
    for evaluating model predictions against a set of data. The cost function
    quantifies the goodness-of-fit between the model predictions and the
    observed data, with a lower cost value indicating a better fit.

    Parameters
    ----------
    problem : object
        A problem instance containing the data and functions necessary for
        evaluating the cost function.
    _target : array-like
        An array containing the target data to fit.
    x0 : array-like
        The initial guess for the model parameters.
    bounds : tuple
        The bounds for the model parameters.
    sigma0 : scalar or array
        Initial standard deviation around ``x0``. Either a scalar value (one
        standard deviation for all coordinates) or an array with one entry
        per dimension. Not all methods will use this information.
    n_parameters : int
        The number of parameters in the model.
    n_outputs : int
        The number of outputs in the model.
    """

    def __init__(self, problem=None):
        self.problem = problem
<<<<<<< HEAD
        if isinstance(self.problem, BaseProblem):
=======
        self.x0 = None
        self.bounds = None
        self.sigma0 = None
        if problem is not None:
>>>>>>> a1681498
            self._target = problem._target
            self.x0 = problem.x0
            self.bounds = problem.bounds
            self.sigma0 = problem.sigma0
            self.n_parameters = problem.n_parameters
            self.n_outputs = problem.n_outputs
        elif isinstance(self.problem, BaseLikelihood):
            self.log_likelihood = problem

    def __call__(self, x, grad=None):
        """
        Call the evaluate function for a given set of parameters.

        Parameters
        ----------
        x : array-like
            The parameters for which to evaluate the cost.
        grad : array-like, optional
            An array to store the gradient of the cost function with respect
            to the parameters.

        Returns
        -------
        float
            The calculated cost function value.

        Raises
        ------
        ValueError
            If an error occurs during the calculation of the cost.
        """
        try:
            return self._evaluate(x, grad)

        except NotImplementedError as e:
            raise e

        except Exception as e:
            raise ValueError(f"Error in cost calculation: {e}")

    def _evaluate(self, x, grad=None):
        """
        Calculate the cost function value for a given set of parameters.

        This method must be implemented by subclasses.

        Parameters
        ----------
        x : array-like
            The parameters for which to evaluate the cost.
        grad : array-like, optional
            An array to store the gradient of the cost function with respect
            to the parameters.

        Returns
        -------
        float
            The calculated cost function value.

        Raises
        ------
        NotImplementedError
            If the method has not been implemented by the subclass.
        """
        raise NotImplementedError

    def evaluateS1(self, x):
        """
        Call _evaluateS1 for a given set of parameters.

        Parameters
        ----------
        x : array-like
            The parameters for which to compute the cost and gradient.

        Returns
        -------
        tuple
            A tuple containing the cost and the gradient. The cost is a float,
            and the gradient is an array-like of the same length as `x`.

        Raises
        ------
        ValueError
            If an error occurs during the calculation of the cost or gradient.
        """
        try:
            return self._evaluateS1(x)

        except NotImplementedError as e:
            raise e

        except Exception as e:
            raise ValueError(f"Error in cost calculation: {e}")

    def _evaluateS1(self, x):
        """
        Compute the cost and its gradient with respect to the parameters.

        Parameters
        ----------
        x : array-like
            The parameters for which to compute the cost and gradient.

        Returns
        -------
        tuple
            A tuple containing the cost and the gradient. The cost is a float,
            and the gradient is an array-like of the same length as `x`.

        Raises
        ------
        NotImplementedError
            If the method has not been implemented by the subclass.
        """
        raise NotImplementedError<|MERGE_RESOLUTION|>--- conflicted
+++ resolved
@@ -34,14 +34,10 @@
 
     def __init__(self, problem=None):
         self.problem = problem
-<<<<<<< HEAD
-        if isinstance(self.problem, BaseProblem):
-=======
         self.x0 = None
         self.bounds = None
         self.sigma0 = None
-        if problem is not None:
->>>>>>> a1681498
+        if isinstance(self.problem, BaseProblem):
             self._target = problem._target
             self.x0 = problem.x0
             self.bounds = problem.bounds
