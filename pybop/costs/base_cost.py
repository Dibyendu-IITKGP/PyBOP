--- conflicted
+++ resolved
@@ -27,11 +27,7 @@
     def __init__(self, problem=None):
         self.parameters = Parameters()
         self.problem = problem
-<<<<<<< HEAD
-        self.x0 = None
         self._fixed_problem = False
-=======
->>>>>>> 4c4a31ef
         if isinstance(self.problem, BaseProblem):
             self._target = self.problem._target
             self.parameters = self.problem.parameters
@@ -74,14 +70,10 @@
         inputs = self.parameters.verify(x)
 
         try:
-<<<<<<< HEAD
             if self._fixed_problem:
-                self._current_prediction = self.problem.evaluate(x)
-
-            return self._evaluate(x, grad)
-=======
+                self._current_prediction = self.problem.evaluate(inputs)
+
             return self._evaluate(inputs, grad)
->>>>>>> 4c4a31ef
 
         except NotImplementedError as e:
             raise e
@@ -138,16 +130,12 @@
         inputs = self.parameters.verify(x)
 
         try:
-<<<<<<< HEAD
             if self._fixed_problem:
                 self._current_prediction, self._current_sensitivities = (
-                    self.problem.evaluateS1(x)
+                    self.problem.evaluateS1(inputs)
                 )
 
-            return self._evaluateS1(x)
-=======
             return self._evaluateS1(inputs)
->>>>>>> 4c4a31ef
 
         except NotImplementedError as e:
             raise e
