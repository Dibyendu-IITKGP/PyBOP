import numpy as np

from pybop.costs.base_cost import BaseCost
from pybop.observers.observer import Observer


class RootMeanSquaredError(BaseCost):
    """
    Root mean square error cost function.

    Computes the root mean square error between model predictions and the target
    data, providing a measure of the differences between predicted values and
    observed values.

    Inherits all parameters and attributes from ``BaseCost``.

    """

    def __init__(self, problem):
        super(RootMeanSquaredError, self).__init__(problem)

        # Default fail gradient
        self._de = 1.0

    def _evaluate(self, x, grad=None):
        """
        Calculate the root mean square error for a given set of parameters.

        Parameters
        ----------
        x : array-like
            The parameters for which to evaluate the cost.
        grad : array-like, optional
            An array to store the gradient of the cost function with respect
            to the parameters.

        Returns
        -------
        float
            The root mean square error.

        """
        prediction = self.problem.evaluate(x)

        for key in self.signal:
            if len(prediction.get(key, [])) != len(self._target.get(key, [])):
                return np.float64(np.inf)  # prediction doesn't match target

        e = np.array(
            [
                np.sqrt(np.mean((prediction[signal] - self._target[signal]) ** 2))
                for signal in self.signal
            ]
        )

        if self.n_outputs == 1:
            return e.item()
        else:
            return np.sum(e)

    def _evaluateS1(self, x):
        """
        Compute the cost and its gradient with respect to the parameters.

        Parameters
        ----------
        x : array-like
            The parameters for which to compute the cost and gradient.

        Returns
        -------
        tuple
            A tuple containing the cost and the gradient. The cost is a float,
            and the gradient is an array-like of the same length as `x`.

        Raises
        ------
        ValueError
            If an error occurs during the calculation of the cost or gradient.
        """
        y, dy = self.problem.evaluateS1(x)
<<<<<<< HEAD

        for key in self.signal:
            if len(y.get(key, [])) != len(self._target.get(key, [])):
                e = np.float64(np.inf)
                de = self._de * np.ones(self.n_parameters)
                return e, de

        r = np.array([y[signal] - self._target[signal] for signal in self.signal])

        if self.n_outputs == 1:
            r = r.reshape(self.problem.n_time_data)
            dy = dy.reshape(self.n_parameters, self.problem.n_time_data)
            e = np.sqrt(np.mean(r**2))
            de = np.mean((r * dy), axis=1) / (
                np.sqrt(np.mean((r * dy) ** 2, axis=1) + np.finfo(float).eps)
=======
        if len(y) < len(self._target):
            e = np.float64(np.inf)
            de = self._de * np.ones(self._n_parameters)
        else:
            dy = dy.reshape(
                (
                    self.problem.n_time_data,
                    self.n_outputs,
                    self._n_parameters,
                )
            )
            r = y - self._target
            e = np.sqrt(np.mean((r) ** 2))
            de = np.mean((r.T * dy.T), axis=2) / np.sqrt(
                np.mean((r.T * dy.T) ** 2, axis=2)
>>>>>>> 6c6494aa
            )
            return e.item(), de.flatten()

        else:
            r = r.reshape(self.n_outputs, self.problem.n_time_data)
            e = np.sqrt(np.mean(r**2, axis=1))
            de = np.mean((r[:, :, np.newaxis] * dy), axis=1) / (
                np.sqrt(np.mean((r[:, :, np.newaxis] * dy) ** 2, axis=1))
                + np.finfo(float).eps
            )
            return np.sum(e), np.sum(de, axis=1)

    def set_fail_gradient(self, de):
        """
        Set the fail gradient to a specified value.

        The fail gradient is used if an error occurs during the calculation
        of the gradient. This method allows updating the default gradient value.

        Parameters
        ----------
        de : float
            The new fail gradient value to be used.
        """
        de = float(de)
        self._de = de


class SumSquaredError(BaseCost):
    """
    Sum of squared errors cost function.

    Computes the sum of the squares of the differences between model predictions
    and target data, which serves as a measure of the total error between the
    predicted and observed values.

    Inherits all parameters and attributes from ``BaseCost``.

    Additional Attributes
    ---------------------
    _de : float
        The gradient of the cost function to use if an error occurs during
        evaluation. Defaults to 1.0.

    """

    def __init__(self, problem):
        super(SumSquaredError, self).__init__(problem)

        # Default fail gradient
        self._de = 1.0

    def _evaluate(self, x, grad=None):
        """
        Calculate the sum of squared errors for a given set of parameters.

        Parameters
        ----------
        x : array-like
            The parameters for which to evaluate the cost.
        grad : array-like, optional
            An array to store the gradient of the cost function with respect
            to the parameters.

        Returns
        -------
        float
            The sum of squared errors.
        """
        prediction = self.problem.evaluate(x)

        for key in self.signal:
            if len(prediction.get(key, [])) != len(self._target.get(key, [])):
                return np.float64(np.inf)  # prediction doesn't match target

        e = np.array(
            [
                np.sum(((prediction[signal] - self._target[signal]) ** 2))
                for signal in self.signal
            ]
        )
        if self.n_outputs == 1:
            return e.item()
        else:
            return np.sum(e)

    def _evaluateS1(self, x):
        """
        Compute the cost and its gradient with respect to the parameters.

        Parameters
        ----------
        x : array-like
            The parameters for which to compute the cost and gradient.

        Returns
        -------
        tuple
            A tuple containing the cost and the gradient. The cost is a float,
            and the gradient is an array-like of the same length as `x`.

        Raises
        ------
        ValueError
            If an error occurs during the calculation of the cost or gradient.
        """
        y, dy = self.problem.evaluateS1(x)
<<<<<<< HEAD
        for key in self.signal:
            if len(y.get(key, [])) != len(self._target.get(key, [])):
                e = np.float64(np.inf)
                de = self._de * np.ones(self.n_parameters)
                return e, de

        r = np.array([y[signal] - self._target[signal] for signal in self.signal])
=======
        if len(y) < len(self._target):
            e = np.float64(np.inf)
            de = self._de * np.ones(self._n_parameters)
        else:
            dy = dy.reshape(
                (
                    self.problem.n_time_data,
                    self.n_outputs,
                    self._n_parameters,
                )
            )
            r = y - self._target
            e = np.sum(np.sum(r**2, axis=0), axis=0)
            de = 2 * np.sum(np.sum((r.T * dy.T), axis=2), axis=1)
>>>>>>> 6c6494aa

        if self.n_outputs == 1:
            r = r.reshape(self.problem.n_time_data)
            dy = dy.reshape(self.n_parameters, self.problem.n_time_data)
            e = np.sum(r**2, axis=0)
            de = 2 * np.sum((r * dy), axis=1)
            return e.item(), de

        else:
            r = r.reshape(self.n_outputs, self.problem.n_time_data)
            e = np.sum(r**2, axis=1)
            de = 2 * np.sum((r[:, :, np.newaxis] * dy), axis=1)
            return np.sum(e), np.sum(de, axis=1)

    def set_fail_gradient(self, de):
        """
        Set the fail gradient to a specified value.

        The fail gradient is used if an error occurs during the calculation
        of the gradient. This method allows updating the default gradient value.

        Parameters
        ----------
        de : float
            The new fail gradient value to be used.
        """
        de = float(de)
        self._de = de


class ObserverCost(BaseCost):
    """
    Observer cost function.

    Computes the cost function for an observer model, which is log likelihood
    of the data points given the model parameters.

    Inherits all parameters and attributes from ``BaseCost``.

    """

    def __init__(self, observer: Observer):
        super().__init__(problem=observer)
        self._observer = observer

    def _evaluate(self, x, grad=None):
        """
        Calculate the observer cost for a given set of parameters.

        Parameters
        ----------
        x : array-like
            The parameters for which to evaluate the cost.
        grad : array-like, optional
            An array to store the gradient of the cost function with respect
            to the parameters.

        Returns
        -------
        float
            The observer cost (negative of the log likelihood).
        """
        inputs = {key: x[i] for i, key in enumerate(self._observer._model.fit_keys)}
        log_likelihood = self._observer.log_likelihood(
            self._target, self._observer.time_data(), inputs
        )
        return -log_likelihood

    def evaluateS1(self, x):
        """
        Compute the cost and its gradient with respect to the parameters.

        Parameters
        ----------
        x : array-like
            The parameters for which to compute the cost and gradient.

        Returns
        -------
        tuple
            A tuple containing the cost and the gradient. The cost is a float,
            and the gradient is an array-like of the same length as `x`.

        Raises
        ------
        ValueError
            If an error occurs during the calculation of the cost or gradient.
        """
        raise NotImplementedError<|MERGE_RESOLUTION|>--- conflicted
+++ resolved
@@ -79,7 +79,6 @@
             If an error occurs during the calculation of the cost or gradient.
         """
         y, dy = self.problem.evaluateS1(x)
-<<<<<<< HEAD
 
         for key in self.signal:
             if len(y.get(key, [])) != len(self._target.get(key, [])):
@@ -95,23 +94,6 @@
             e = np.sqrt(np.mean(r**2))
             de = np.mean((r * dy), axis=1) / (
                 np.sqrt(np.mean((r * dy) ** 2, axis=1) + np.finfo(float).eps)
-=======
-        if len(y) < len(self._target):
-            e = np.float64(np.inf)
-            de = self._de * np.ones(self._n_parameters)
-        else:
-            dy = dy.reshape(
-                (
-                    self.problem.n_time_data,
-                    self.n_outputs,
-                    self._n_parameters,
-                )
-            )
-            r = y - self._target
-            e = np.sqrt(np.mean((r) ** 2))
-            de = np.mean((r.T * dy.T), axis=2) / np.sqrt(
-                np.mean((r.T * dy.T) ** 2, axis=2)
->>>>>>> 6c6494aa
             )
             return e.item(), de.flatten()
 
@@ -219,7 +201,6 @@
             If an error occurs during the calculation of the cost or gradient.
         """
         y, dy = self.problem.evaluateS1(x)
-<<<<<<< HEAD
         for key in self.signal:
             if len(y.get(key, [])) != len(self._target.get(key, [])):
                 e = np.float64(np.inf)
@@ -227,22 +208,6 @@
                 return e, de
 
         r = np.array([y[signal] - self._target[signal] for signal in self.signal])
-=======
-        if len(y) < len(self._target):
-            e = np.float64(np.inf)
-            de = self._de * np.ones(self._n_parameters)
-        else:
-            dy = dy.reshape(
-                (
-                    self.problem.n_time_data,
-                    self.n_outputs,
-                    self._n_parameters,
-                )
-            )
-            r = y - self._target
-            e = np.sum(np.sum(r**2, axis=0), axis=0)
-            de = 2 * np.sum(np.sum((r.T * dy.T), axis=2), axis=1)
->>>>>>> 6c6494aa
 
         if self.n_outputs == 1:
             r = r.reshape(self.problem.n_time_data)
