--- conflicted
+++ resolved
@@ -42,11 +42,6 @@
             The root mean square error.
 
         """
-<<<<<<< HEAD
-=======
-        prediction = self.problem.evaluate(inputs)
-
->>>>>>> 4c4a31ef
         for key in self.signal:
             if len(self._current_prediction.get(key, [])) != len(
                 self._target.get(key, [])
@@ -89,11 +84,6 @@
         ValueError
             If an error occurs during the calculation of the cost or gradient.
         """
-<<<<<<< HEAD
-=======
-        y, dy = self.problem.evaluateS1(inputs)
-
->>>>>>> 4c4a31ef
         for key in self.signal:
             if len(self._current_prediction.get(key, [])) != len(
                 self._target.get(key, [])
@@ -175,11 +165,6 @@
         float
             The sum of squared errors.
         """
-<<<<<<< HEAD
-=======
-        prediction = self.problem.evaluate(inputs)
-
->>>>>>> 4c4a31ef
         for key in self.signal:
             if len(self._current_prediction.get(key, [])) != len(
                 self._target.get(key, [])
@@ -217,10 +202,6 @@
         ValueError
             If an error occurs during the calculation of the cost or gradient.
         """
-<<<<<<< HEAD
-=======
-        y, dy = self.problem.evaluateS1(inputs)
->>>>>>> 4c4a31ef
         for key in self.signal:
             if len(self._current_prediction.get(key, [])) != len(
                 self._target.get(key, [])
