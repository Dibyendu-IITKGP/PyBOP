import copy
from dataclasses import dataclass
from typing import Any, Dict, Optional, Union

import casadi
import numpy as np
import pybamm

from pybop import Dataset, Experiment, Parameters, ParameterSet
from pybop.parameters.parameter import Inputs


@dataclass
class TimeSeriesState(object):
    """
    The current state of a time series model that is a pybamm model.
    """

    sol: pybamm.Solution
    inputs: Inputs
    t: float = 0.0

    def as_ndarray(self) -> np.ndarray:
        ncol = self.sol.y.shape[1]
        if ncol > 1:
            y = self.sol.y[:, -1]
        else:
            y = self.sol.y
        if isinstance(y, casadi.DM):
            y = y.full()
        return y

    def __len__(self):
        return self.sol.y.shape[0]


class BaseModel:
    """
    A base class for constructing and simulating models using PyBaMM.

    This class serves as a foundation for building specific models in PyBaMM.
    It provides methods to set up the model, define parameters, and perform
    simulations. The class is designed to be subclassed for creating models
    with custom behaviour.

    """

    def __init__(self, name="Base Model", parameter_set=None):
        """
        Initialize the BaseModel with an optional name.

        Parameters
        ----------
        name : str, optional
            The name given to the model instance.
        """
        self.name = name
        if parameter_set is None:
            self._parameter_set = None
        elif isinstance(parameter_set, dict):
            self._parameter_set = pybamm.ParameterValues(parameter_set)
        elif isinstance(parameter_set, pybamm.ParameterValues):
            self._parameter_set = parameter_set
        else:  # a pybop parameter set
            self._parameter_set = pybamm.ParameterValues(parameter_set.params)

        self.parameters = Parameters()
        self.dataset = None
        self.signal = None
        self.additional_variables = []
        self.rebuild_parameters = {}
        self.standard_parameters = {}
        self.param_check_counter = 0
        self.allow_infeasible_solutions = True

    def build(
        self,
        dataset: Dataset = None,
        parameters: Union[Parameters, Dict] = None,
        check_model: bool = True,
        init_soc: float = None,
    ) -> None:
        """
        Construct the PyBaMM model if not already built, and set parameters.

        This method initializes the model components, applies the given parameters,
        sets up the mesh and discretisation if needed, and prepares the model
        for simulations.

        Parameters
        ----------
        dataset : pybamm.Dataset, optional
            The dataset to be used in the model construction.
        parameters : pybop.Parameters or Dict, optional
            A pybop Parameters class or dictionary containing parameter values to apply to the model.
        check_model : bool, optional
            If True, the model will be checked for correctness after construction.
        init_soc : float, optional
            The initial state of charge to be used in simulations.
        """
        self.dataset = dataset
        if parameters is not None:
<<<<<<< HEAD
            self.classify_and_update_parameters(parameters)
=======
            self.parameters = parameters
            self.classify_and_update_parameters(self.parameters)
>>>>>>> a9f73df3

        if init_soc is not None:
            self.set_init_soc(init_soc)

        if self._built_model:
            return

        elif self.pybamm_model.is_discretised:
            self._model_with_set_params = self.pybamm_model
            self._built_model = self.pybamm_model

        else:
            if not self.pybamm_model._built:
                self.pybamm_model.build_model()
            self.set_params()

            self._mesh = pybamm.Mesh(self.geometry, self.submesh_types, self.var_pts)
            self._disc = pybamm.Discretisation(self.mesh, self.spatial_methods)
            self._built_model = self._disc.process_model(
                self._model_with_set_params, inplace=False, check_model=check_model
            )

            # Clear solver and setup model
            self._solver._model_set_up = {}

        self.n_states = self._built_model.len_rhs_and_alg  # len_rhs + len_alg

    def set_init_soc(self, init_soc: float):
        """
        Set the initial state of charge for the battery model.

        Parameters
        ----------
        init_soc : float
            The initial state of charge to be used in the model.
        """
        if self._built_initial_soc != init_soc:
            # reset
            self._model_with_set_params = None
            self._built_model = None
            self.op_conds_to_built_models = None
            self.op_conds_to_built_solvers = None

        param = self.pybamm_model.param
        self._parameter_set = (
            self._unprocessed_parameter_set.set_initial_stoichiometries(
                init_soc, param=param, inplace=False
            )
        )
        # Save solved initial SOC in case we need to rebuild the model
        self._built_initial_soc = init_soc

    def set_params(self, rebuild=False):
        """
        Assign the parameters to the model.

        This method processes the model with the given parameters, sets up
        the geometry, and updates the model instance.
        """
        if self.model_with_set_params and not rebuild:
            return

        # Mark any simulation inputs in the parameter set
        for key in self.standard_parameters.keys():
            self._parameter_set[key] = "[input]"

        if self.dataset is not None and (not self.rebuild_parameters or not rebuild):
            if (
                self.parameters is None
                or "Current function [A]" not in self.parameters.keys()
            ):
                self._parameter_set["Current function [A]"] = pybamm.Interpolant(
                    self.dataset["Time [s]"],
                    self.dataset["Current function [A]"],
                    pybamm.t,
                )
                # Set t_eval
                self.time_data = self._parameter_set["Current function [A]"].x[0]

        self._model_with_set_params = self._parameter_set.process_model(
            self._unprocessed_model, inplace=False
        )
        if self.geometry is not None:
            self._parameter_set.process_geometry(self.geometry)
        self.pybamm_model = self._model_with_set_params

    def rebuild(
        self,
        dataset: Dataset = None,
        parameters: Union[Parameters, Dict] = None,
        parameter_set: ParameterSet = None,
        check_model: bool = True,
        init_soc: float = None,
    ) -> None:
        """
        Rebuild the PyBaMM model for a given parameter set.

        This method requires the self.build() method to be called first, and
        then rebuilds the model for a given parameter set. Specifically,
        this method applies the given parameters, sets up the mesh and
        discretisation if needed, and prepares the model for simulations.

        Parameters
        ----------
        dataset : pybamm.Dataset, optional
            The dataset to be used in the model construction.
        parameters : pybop.Parameters or Dict, optional
            A pybop Parameters class or dictionary containing parameter values to apply to the model.
        parameter_set : pybop.parameter_set, optional
            A PyBOP parameter set object or a dictionary containing the parameter values
        check_model : bool, optional
            If True, the model will be checked for correctness after construction.
        init_soc : float, optional
            The initial state of charge to be used in simulations.
        """
        self.dataset = dataset

        if parameters is not None:
            self.classify_and_update_parameters(parameters)

        if init_soc is not None:
            self.set_init_soc(init_soc)

        if self._built_model is None:
            raise ValueError("Model must be built before calling rebuild")

        self.set_params(rebuild=True)
        self._mesh = pybamm.Mesh(self.geometry, self.submesh_types, self.var_pts)
        self._disc = pybamm.Discretisation(self.mesh, self.spatial_methods)
        self._built_model = self._disc.process_model(
            self._model_with_set_params, inplace=False, check_model=check_model
        )

        # Clear solver and setup model
        self._solver._model_set_up = {}

    def classify_and_update_parameters(self, parameters: Parameters):
        """
        Update the parameter values according to their classification as either
        'rebuild_parameters' which require a model rebuild and
        'standard_parameters' which do not.

        Parameters
        ----------
        parameters : pybop.Parameters

        """
        if parameters is None:
            self.parameters = Parameters()
        else:
            self.parameters = parameters

        parameter_dictionary = self.parameters.as_dict()

        rebuild_parameters = {
            param: parameter_dictionary[param]
            for param in parameter_dictionary
            if param in self.geometric_parameters
        }
        standard_parameters = {
            param: parameter_dictionary[param]
            for param in parameter_dictionary
            if param not in self.geometric_parameters
        }

        self.rebuild_parameters.update(rebuild_parameters)
        self.standard_parameters.update(standard_parameters)

        # Update the parameter set and geometry for rebuild parameters
        if self.rebuild_parameters:
            self._parameter_set.update(self.rebuild_parameters)
            self._unprocessed_parameter_set = self._parameter_set
            self.geometry = self.pybamm_model.default_geometry

        # Update the list of parameter names and number of parameters
        self._n_parameters = len(self.parameters)

    def reinit(
        self, inputs: Inputs, t: float = 0.0, x: Optional[np.ndarray] = None
    ) -> TimeSeriesState:
        """
        Initialises the solver with the given inputs and returns the initial state of the problem
        """
        if self._built_model is None:
            raise ValueError("Model must be built before calling reinit")

        inputs = self.parameters.verify(inputs)

        self._solver.set_up(self._built_model, inputs=inputs)

        if x is None:
            x = self._built_model.y0

        sol = pybamm.Solution([np.asarray([t])], [x], self._built_model, inputs)

        return TimeSeriesState(sol=sol, inputs=inputs, t=t)

    def get_state(self, inputs: Inputs, t: float, x: np.ndarray) -> TimeSeriesState:
        """
        Returns the given state for the problem (inputs are assumed constant since last reinit)
        """
        if self._built_model is None:
            raise ValueError("Model must be built before calling get_state")

        sol = pybamm.Solution([np.asarray([t])], [x], self._built_model, inputs)

        return TimeSeriesState(sol=sol, inputs=inputs, t=t)

    def step(self, state: TimeSeriesState, time: np.ndarray) -> TimeSeriesState:
        """
        Step forward in time from the given state until the given time.

        Parameters
        ----------
        state : TimeSeriesState
            The current state of the model
        time : np.ndarray
            The time to simulate the system until (in whatever time units the model is in)
        """
        dt = time - state.t
        new_sol = self._solver.step(
            state.sol, self.built_model, dt, npts=2, inputs=state.inputs, save=False
        )
        return TimeSeriesState(sol=new_sol, inputs=state.inputs, t=time)

    def simulate(
        self, inputs: Inputs, t_eval: np.array
    ) -> Dict[str, np.ndarray[np.float64]]:
        """
        Execute the forward model simulation and return the result.

        Parameters
        ----------
        inputs : Inputs
            The input parameters for the simulation.
        t_eval : array-like
            An array of time points at which to evaluate the solution.

        Returns
        -------
        array-like
            The simulation result corresponding to the specified signal.

        Raises
        ------
        ValueError
            If the model has not been built before simulation.
        """
        inputs = self.parameters.verify(inputs)

        if self._built_model is None:
            raise ValueError("Model must be built before calling simulate")
        else:
            if self.rebuild_parameters and not self.standard_parameters:
                sol = self.solver.solve(self.built_model, t_eval=t_eval)

            else:
                if self.check_params(
                    inputs=inputs,
                    allow_infeasible_solutions=self.allow_infeasible_solutions,
                ):
                    try:
                        sol = self.solver.solve(
                            self.built_model, inputs=inputs, t_eval=t_eval
                        )
                    except Exception as e:
                        print(f"Error: {e}")
                        return {signal: [np.inf] for signal in self.signal}
                else:
                    return {signal: [np.inf] for signal in self.signal}

            y = {
                signal: sol[signal].data
                for signal in (self.signal + self.additional_variables)
            }

            return y

    def simulateS1(self, inputs: Inputs, t_eval: np.array):
        """
        Perform the forward model simulation with sensitivities.

        Parameters
        ----------
        inputs : Inputs
            The input parameters for the simulation.
        t_eval : array-like
            An array of time points at which to evaluate the solution and its
            sensitivities.

        Returns
        -------
        tuple
            A tuple containing the simulation result and the sensitivities.

        Raises
        ------
        ValueError
            If the model has not been built before simulation.
        """
        inputs = self.parameters.verify(inputs)

        if self._built_model is None:
            raise ValueError("Model must be built before calling simulate")
        else:
            if self.rebuild_parameters:
                raise ValueError(
                    "Cannot use sensitivies for parameters which require a model rebuild"
                )

            if self.check_params(
                inputs=inputs,
                allow_infeasible_solutions=self.allow_infeasible_solutions,
            ):
                try:
                    sol = self._solver.solve(
                        self.built_model,
                        inputs=inputs,
                        t_eval=t_eval,
                        calculate_sensitivities=True,
                    )
                    y = {signal: sol[signal].data for signal in self.signal}

                    # Extract the sensitivities and stack them along a new axis for each signal
                    dy = np.empty(
                        (
                            sol[self.signal[0]].data.shape[0],
                            self.n_outputs,
                            self._n_parameters,
                        )
                    )

                    for i, signal in enumerate(self.signal):
                        dy[:, i, :] = np.stack(
                            [
                                sol[signal].sensitivities[key].toarray()[:, 0]
                                for key in self.parameters.keys()
                            ],
                            axis=-1,
                        )

                    return y, dy
                except Exception as e:
                    print(f"Error: {e}")
                    return {signal: [np.inf] for signal in self.signal}, [np.inf]

            else:
                return {signal: [np.inf] for signal in self.signal}, [np.inf]

    def predict(
        self,
        inputs: Inputs = None,
        t_eval: np.array = None,
        parameter_set: ParameterSet = None,
        experiment: Experiment = None,
        init_soc: float = None,
    ) -> Dict[str, np.ndarray[np.float64]]:
        """
        Solve the model using PyBaMM's simulation framework and return the solution.

        This method sets up a PyBaMM simulation by configuring the model, parameters, experiment
        (if any), and initial state of charge (if provided). It then solves the simulation and
        returns the resulting solution object.

        Parameters
        ----------
        inputs : Inputs, optional
            Input parameters for the simulation. Defaults to None, indicating that the
            default parameters should be used.
        t_eval : array-like, optional
            An array of time points at which to evaluate the solution. Defaults to None,
            which means the time points need to be specified within experiment or elsewhere.
        parameter_set : pybamm.ParameterValues, optional
            A PyBaMM ParameterValues object or a dictionary containing the parameter values
            to use for the simulation. Defaults to the model's current ParameterValues if None.
        experiment : pybamm.Experiment, optional
            A PyBaMM Experiment object specifying the experimental conditions under which
            the simulation should be run. Defaults to None, indicating no experiment.
        init_soc : float, optional
            The initial state of charge for the simulation, as a fraction (between 0 and 1).
            Defaults to None.

        Returns
        -------
        pybamm.Solution
            The solution object returned after solving the simulation.

        Raises
        ------
        ValueError
            If the model has not been configured properly before calling this method or
            if PyBaMM models are not supported by the current simulation method.

        """
        inputs = self.parameters.verify(inputs)

        if not self.pybamm_model._built:
            self.pybamm_model.build_model()

        parameter_set = parameter_set or self._unprocessed_parameter_set
        if inputs is not None:
            parameter_set.update(inputs)

        if self.check_params(
            inputs=inputs,
            parameter_set=parameter_set,
            allow_infeasible_solutions=self.allow_infeasible_solutions,
        ):
            if self._unprocessed_model is not None:
                if experiment is None:
                    return pybamm.Simulation(
                        self._unprocessed_model,
                        parameter_values=parameter_set,
                    ).solve(t_eval=t_eval, initial_soc=init_soc)
                else:
                    return pybamm.Simulation(
                        self._unprocessed_model,
                        experiment=experiment,
                        parameter_values=parameter_set,
                    ).solve(initial_soc=init_soc)
            else:
                raise ValueError(
                    "This sim method currently only supports PyBaMM models"
                )

        else:
            return [np.inf]

    def check_params(
        self,
        inputs: Inputs = None,
        parameter_set: ParameterSet = None,
        allow_infeasible_solutions: bool = True,
    ):
        """
        Check compatibility of the model parameters.

        Parameters
        ----------
        inputs : Inputs
            The input parameters for the simulation.
        allow_infeasible_solutions : bool, optional
            If True, infeasible parameter values will be allowed in the optimisation (default: True).

        Returns
        -------
        bool
            A boolean which signifies whether the parameters are compatible.

        """
        inputs = self.parameters.verify(inputs)

        return self._check_params(
            inputs=inputs, allow_infeasible_solutions=allow_infeasible_solutions
        )

    def _check_params(
        self, inputs: Inputs = None, allow_infeasible_solutions: bool = True
    ):
        """
        A compatibility check for the model parameters which can be implemented by subclasses
        if required, otherwise it returns True by default.

        Parameters
        ----------
        inputs : Inputs
            The input parameters for the simulation.
        allow_infeasible_solutions : bool, optional
            If True, infeasible parameter values will be allowed in the optimisation (default: True).

        Returns
        -------
        bool
            A boolean which signifies whether the parameters are compatible.
        """
        return True

    def copy(self):
        """
        Return a copy of the model.

        Returns
        -------
        BaseModel
            A copy of the model.
        """
        return copy.copy(self)

    def cell_mass(self, parameter_set: ParameterSet = None):
        """
        Calculate the cell mass in kilograms.

        This method must be implemented by subclasses.

        Parameters
        ----------
        parameter_set : dict, optional
            A dictionary containing the parameter values necessary for the mass
            calculations.

        Raises
        ------
        NotImplementedError
            If the method has not been implemented by the subclass.
        """
        raise NotImplementedError

    def cell_volume(self, parameter_set: ParameterSet = None):
        """
        Calculate the cell volume in m3.

        This method must be implemented by subclasses.

        Parameters
        ----------
        parameter_set : dict, optional
            A dictionary containing the parameter values necessary for the volume
            calculation.

        Raises
        ------
        NotImplementedError
            If the method has not been implemented by the subclass.
        """
        raise NotImplementedError

    def approximate_capacity(self, inputs: Inputs):
        """
        Calculate a new estimate for the nominal capacity based on the theoretical energy density
        and an average voltage.

        This method must be implemented by subclasses.

        Parameters
        ----------
        inputs : Inputs
            The parameters that are the inputs of the model.

        Raises
        ------
        NotImplementedError
            If the method has not been implemented by the subclass.
        """
        raise NotImplementedError

    @property
    def built_model(self):
        return self._built_model

    @property
    def parameter_set(self):
        return self._parameter_set

    @parameter_set.setter
    def parameter_set(self, parameter_set):
        self._parameter_set = parameter_set.copy()

    @property
    def model_with_set_params(self):
        return self._model_with_set_params

    @property
    def geometry(self):
        return self._geometry

    @geometry.setter
    def geometry(self, geometry: Optional[pybamm.Geometry]):
        self._geometry = geometry.copy() if geometry is not None else None

    @property
    def submesh_types(self):
        return self._submesh_types

    @submesh_types.setter
    def submesh_types(self, submesh_types: Optional[Dict[str, Any]]):
        self._submesh_types = (
            submesh_types.copy() if submesh_types is not None else None
        )

    @property
    def mesh(self):
        return self._mesh

    @property
    def var_pts(self):
        return self._var_pts

    @var_pts.setter
    def var_pts(self, var_pts: Optional[Dict[str, int]]):
        self._var_pts = var_pts.copy() if var_pts is not None else None

    @property
    def spatial_methods(self):
        return self._spatial_methods

    @spatial_methods.setter
    def spatial_methods(self, spatial_methods: Optional[Dict[str, Any]]):
        self._spatial_methods = (
            spatial_methods.copy() if spatial_methods is not None else None
        )

    @property
    def solver(self):
        return self._solver

    @solver.setter
    def solver(self, solver):
        self._solver = solver.copy() if solver is not None else None<|MERGE_RESOLUTION|>--- conflicted
+++ resolved
@@ -100,12 +100,8 @@
         """
         self.dataset = dataset
         if parameters is not None:
-<<<<<<< HEAD
-            self.classify_and_update_parameters(parameters)
-=======
             self.parameters = parameters
             self.classify_and_update_parameters(self.parameters)
->>>>>>> a9f73df3
 
         if init_soc is not None:
             self.set_init_soc(init_soc)
