import pybamm
import numpy as np


class BaseModel:
    """
    A base class for constructing and simulating models using PyBaMM.

    This class serves as a foundation for building specific models in PyBaMM.
    It provides methods to set up the model, define parameters, and perform
    simulations. The class is designed to be subclassed for creating models
    with custom behavior.

    """

    def __init__(self, name="Base Model"):
        """
        Initialize the BaseModel with an optional name.

        Parameters
        ----------
        name : str, optional
            The name given to the model instance.
        """
        self.name = name
        self.pybamm_model = None
        self.parameters = None
        self.dataset = None
        self.signal = None
        self.param_check_counter = 0
        self.allow_infeasible_solutions = True

    def build(
        self,
        dataset=None,
        parameters=None,
        check_model=True,
        init_soc=None,
    ):
        """
        Construct the PyBaMM model if not already built, and set parameters.

        This method initializes the model components, applies the given parameters,
        sets up the mesh and discretization if needed, and prepares the model
        for simulations.

        Parameters
        ----------
        dataset : pybamm.Dataset, optional
            The dataset to be used in the model construction.
        parameters : dict, optional
            A dictionary containing parameter values to apply to the model.
        check_model : bool, optional
            If True, the model will be checked for correctness after construction.
        init_soc : float, optional
            The initial state of charge to be used in simulations.
        """
        self.dataset = dataset
        self.parameters = parameters
        if self.parameters is not None:
            self.fit_keys = [param.name for param in self.parameters]

        if init_soc is not None:
            self.set_init_soc(init_soc)

        if self._built_model:
            return

        elif self.pybamm_model.is_discretised:
            self._model_with_set_params = self.pybamm_model
            self._built_model = self.pybamm_model
        else:
            self.set_params()
            self._mesh = pybamm.Mesh(self.geometry, self.submesh_types, self.var_pts)
            self._disc = pybamm.Discretisation(self.mesh, self.spatial_methods)
            self._built_model = self._disc.process_model(
                self._model_with_set_params, inplace=False, check_model=check_model
            )

            # Clear solver
            self._solver._model_set_up = {}

    def set_init_soc(self, init_soc):
        """
        Set the initial state of charge for the battery model.

        Parameters
        ----------
        init_soc : float
            The initial state of charge to be used in the model.
        """
        if self._built_initial_soc != init_soc:
            # reset
            self._model_with_set_params = None
            self._built_model = None
            self.op_conds_to_built_models = None
            self.op_conds_to_built_solvers = None

        param = self.pybamm_model.param
        self._parameter_set = (
            self._unprocessed_parameter_set.set_initial_stoichiometries(
                init_soc, param=param, inplace=False
            )
        )
        # Save solved initial SOC in case we need to rebuild the model
        self._built_initial_soc = init_soc

    def set_params(self):
        """
        Assign the parameters to the model.

        This method processes the model with the given parameters, sets up
        the geometry, and updates the model instance.
        """
        if self.model_with_set_params:
            return

        # Mark any simulation inputs in the parameter set
        if self.parameters is not None:
            for i in self.fit_keys:
                self._parameter_set[i] = "[input]"

        if self.dataset is not None and self.parameters is not None:
            if "Current function [A]" not in self.fit_keys:
                self.parameter_set["Current function [A]"] = pybamm.Interpolant(
                    self.dataset["Time [s]"],
                    self.dataset["Current function [A]"],
                    pybamm.t,
                )
                # Set t_eval
                self.time_data = self._parameter_set["Current function [A]"].x[0]

        self._model_with_set_params = self._parameter_set.process_model(
            self._unprocessed_model, inplace=False
        )
        self._parameter_set.process_geometry(self.geometry)
        self.pybamm_model = self._model_with_set_params

    def simulate(self, inputs, t_eval):
        """
        Execute the forward model simulation and return the result.

        Parameters
        ----------
        inputs : dict or array-like
            The input parameters for the simulation. If array-like, it will be
            converted to a dictionary using the model's fit keys.
        t_eval : array-like
            An array of time points at which to evaluate the solution.

        Returns
        -------
        array-like
            The simulation result corresponding to the specified signal.

        Raises
        ------
        ValueError
            If the model has not been built before simulation.
        """

        if self._built_model is None:
            raise ValueError("Model must be built before calling simulate")
        else:
            if not isinstance(inputs, dict):
                inputs = {key: inputs[i] for i, key in enumerate(self.fit_keys)}

<<<<<<< HEAD
            if self.check_params(
                inputs=inputs, infeasible_locations=self.infeasible_locations
            ):
=======
            if self.check_params(inputs, self.allow_infeasible_solutions):
>>>>>>> 5f0ba35b
                sol = self.solver.solve(self.built_model, inputs=inputs, t_eval=t_eval)

                predictions = [sol[signal].data for signal in self.signal]

                return np.vstack(predictions).T

            else:
                return [np.inf]

    def simulateS1(self, inputs, t_eval):
        """
        Perform the forward model simulation with sensitivities.

        Parameters
        ----------
        inputs : dict or array-like
            The input parameters for the simulation. If array-like, it will be
            converted to a dictionary using the model's fit keys.
        t_eval : array-like
            An array of time points at which to evaluate the solution and its
            sensitivities.

        Returns
        -------
        tuple
            A tuple containing the simulation result and the sensitivities.

        Raises
        ------
        ValueError
            If the model has not been built before simulation.
        """

        if self._built_model is None:
            raise ValueError("Model must be built before calling simulate")
        else:
            if not isinstance(inputs, dict):
                inputs = {key: inputs[i] for i, key in enumerate(self.fit_keys)}

<<<<<<< HEAD
            if self.check_params(
                inputs=inputs, infeasible_locations=self.infeasible_locations
            ):
=======
            if self.check_params(inputs, self.allow_infeasible_solutions):
>>>>>>> 5f0ba35b
                sol = self.solver.solve(
                    self.built_model,
                    inputs=inputs,
                    t_eval=t_eval,
                    calculate_sensitivities=True,
                )

                predictions = [sol[signal].data for signal in self.signal]

                sensitivities = [
                    np.array(
                        [[sol[signal].sensitivities[key]] for signal in self.signal]
                    ).reshape(len(sol[self.signal[0]].data), self.n_outputs)
                    for key in self.fit_keys
                ]

                return np.vstack(predictions).T, np.dstack(sensitivities)

            else:
                return [np.inf], [np.inf]

    def predict(
        self,
        inputs=None,
        t_eval=None,
        parameter_set=None,
        experiment=None,
        init_soc=None,
    ):
        """
        Solve the model using PyBaMM's simulation framework and return the solution.

        This method sets up a PyBaMM simulation by configuring the model, parameters, experiment
        (if any), and initial state of charge (if provided). It then solves the simulation and
        returns the resulting solution object.

        Parameters
        ----------
        inputs : dict or array-like, optional
            Input parameters for the simulation. If the input is array-like, it is converted
            to a dictionary using the model's fitting keys. Defaults to None, indicating
            that the default parameters should be used.
        t_eval : array-like, optional
            An array of time points at which to evaluate the solution. Defaults to None,
            which means the time points need to be specified within experiment or elsewhere.
        parameter_set : pybamm.ParameterValues, optional
            A PyBaMM ParameterValues object or a dictionary containing the parameter values
            to use for the simulation. Defaults to the model's current ParameterValues if None.
        experiment : pybamm.Experiment, optional
            A PyBaMM Experiment object specifying the experimental conditions under which
            the simulation should be run. Defaults to None, indicating no experiment.
        init_soc : float, optional
            The initial state of charge for the simulation, as a fraction (between 0 and 1).
            Defaults to None.

        Returns
        -------
        pybamm.Solution
            The solution object returned after solving the simulation.

        Raises
        ------
        ValueError
            If the model has not been configured properly before calling this method or
            if PyBaMM models are not supported by the current simulation method.

        """
        parameter_set = parameter_set or self._parameter_set
        if inputs is not None:
            if not isinstance(inputs, dict):
                inputs = {key: inputs[i] for i, key in enumerate(self.fit_keys)}
            parameter_set.update(inputs)

<<<<<<< HEAD
        if self.check_params(
            inputs,
            parameter_set=parameter_set,
            infeasible_locations=self.infeasible_locations,
        ):
=======
        if self.check_params(inputs, self.allow_infeasible_solutions):
>>>>>>> 5f0ba35b
            if self._unprocessed_model is not None:
                if experiment is None:
                    return pybamm.Simulation(
                        self._unprocessed_model,
                        parameter_values=parameter_set,
                    ).solve(t_eval=t_eval, initial_soc=init_soc)
                else:
                    return pybamm.Simulation(
                        self._unprocessed_model,
                        experiment=experiment,
                        parameter_values=parameter_set,
                    ).solve(initial_soc=init_soc)
            else:
                raise ValueError(
                    "This sim method currently only supports PyBaMM models"
                )

        else:
            return [np.inf]

<<<<<<< HEAD
    def check_params(self, inputs=None, parameter_set=None, infeasible_locations=True):
=======
    def check_params(self, inputs=None, allow_infeasible_solutions=True):
>>>>>>> 5f0ba35b
        """
        Check compatibility of the model parameters.

        Parameters
        ----------
        inputs : dict
            The input parameters for the simulation.
        allow_infeasible_solutions : bool, optional
            If True, infeasible parameter values will be allowed in the optimisation (default: True).

        Returns
        -------
        bool
            A boolean which signifies whether the parameters are compatible.

        """
        if inputs is not None:
            if not isinstance(inputs, dict):
                inputs = {key: inputs[i] for i, key in enumerate(self.fit_keys)}

        return self._check_params(
            inputs=inputs, allow_infeasible_solutions=allow_infeasible_solutions
        )

    def _check_params(self, inputs=None, allow_infeasible_solutions=True):
        """
        A compatibility check for the model parameters which can be implemented by subclasses
        if required, otherwise it returns True by default.

        Parameters
        ----------
        inputs : dict
            The input parameters for the simulation.
        allow_infeasible_solutions : bool, optional
            If True, infeasible parameter values will be allowed in the optimisation (default: True).

        Returns
        -------
        bool
            A boolean which signifies whether the parameters are compatible.
        """
        return True

    @property
    def built_model(self):
        return self._built_model

    @property
    def parameter_set(self):
        return self._parameter_set

    @parameter_set.setter
    def parameter_set(self, parameter_set):
        self._parameter_set = parameter_set.copy()

    @property
    def model_with_set_params(self):
        return self._model_with_set_params

    @property
    def geometry(self):
        return self._geometry

    @geometry.setter
    def geometry(self, geometry):
        self._geometry = geometry.copy()

    @property
    def submesh_types(self):
        return self._submesh_types

    @submesh_types.setter
    def submesh_types(self, submesh_types):
        self._submesh_types = submesh_types.copy()

    @property
    def mesh(self):
        return self._mesh

    @property
    def var_pts(self):
        return self._var_pts

    @var_pts.setter
    def var_pts(self, var_pts):
        self._var_pts = var_pts.copy()

    @property
    def spatial_methods(self):
        return self._spatial_methods

    @spatial_methods.setter
    def spatial_methods(self, spatial_methods):
        self._spatial_methods = spatial_methods.copy()

    @property
    def solver(self):
        return self._solver

    @solver.setter
    def solver(self, solver):
        self._solver = solver.copy()<|MERGE_RESOLUTION|>--- conflicted
+++ resolved
@@ -165,13 +165,10 @@
             if not isinstance(inputs, dict):
                 inputs = {key: inputs[i] for i, key in enumerate(self.fit_keys)}
 
-<<<<<<< HEAD
             if self.check_params(
-                inputs=inputs, infeasible_locations=self.infeasible_locations
+                inputs=inputs,
+                allow_infeasible_solutions=self.allow_infeasible_solutions,
             ):
-=======
-            if self.check_params(inputs, self.allow_infeasible_solutions):
->>>>>>> 5f0ba35b
                 sol = self.solver.solve(self.built_model, inputs=inputs, t_eval=t_eval)
 
                 predictions = [sol[signal].data for signal in self.signal]
@@ -211,13 +208,10 @@
             if not isinstance(inputs, dict):
                 inputs = {key: inputs[i] for i, key in enumerate(self.fit_keys)}
 
-<<<<<<< HEAD
             if self.check_params(
-                inputs=inputs, infeasible_locations=self.infeasible_locations
+                inputs=inputs,
+                allow_infeasible_solutions=self.allow_infeasible_solutions,
             ):
-=======
-            if self.check_params(inputs, self.allow_infeasible_solutions):
->>>>>>> 5f0ba35b
                 sol = self.solver.solve(
                     self.built_model,
                     inputs=inputs,
@@ -291,15 +285,11 @@
                 inputs = {key: inputs[i] for i, key in enumerate(self.fit_keys)}
             parameter_set.update(inputs)
 
-<<<<<<< HEAD
         if self.check_params(
-            inputs,
+            inputs=inputs,
             parameter_set=parameter_set,
-            infeasible_locations=self.infeasible_locations,
+            allow_infeasible_solutions=self.allow_infeasible_solutions,
         ):
-=======
-        if self.check_params(inputs, self.allow_infeasible_solutions):
->>>>>>> 5f0ba35b
             if self._unprocessed_model is not None:
                 if experiment is None:
                     return pybamm.Simulation(
@@ -320,11 +310,9 @@
         else:
             return [np.inf]
 
-<<<<<<< HEAD
-    def check_params(self, inputs=None, parameter_set=None, infeasible_locations=True):
-=======
-    def check_params(self, inputs=None, allow_infeasible_solutions=True):
->>>>>>> 5f0ba35b
+    def check_params(
+        self, inputs=None, parameter_set=None, allow_infeasible_solutions=True
+    ):
         """
         Check compatibility of the model parameters.
 
