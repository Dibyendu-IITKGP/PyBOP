--- conflicted
+++ resolved
@@ -7,12 +7,7 @@
 import pybamm
 
 from pybop import Dataset, Experiment, Parameters, ParameterSet
-<<<<<<< HEAD
-
-Inputs = dict[str, float]
-=======
 from pybop.parameters.parameter import Inputs
->>>>>>> 59e2ce18
 
 
 @dataclass
@@ -243,11 +238,7 @@
         # Clear solver and setup model
         self._solver._model_set_up = {}
 
-<<<<<<< HEAD
-    def classify_and_update_parameters(self, parameters: Union[Parameters, dict]):
-=======
     def classify_and_update_parameters(self, parameters: Parameters):
->>>>>>> 59e2ce18
         """
         Update the parameter values according to their classification as either
         'rebuild_parameters' which require a model rebuild and
@@ -561,21 +552,7 @@
             A boolean which signifies whether the parameters are compatible.
 
         """
-<<<<<<< HEAD
-        if inputs is not None:
-            if not isinstance(inputs, dict):
-                if isinstance(inputs, list):
-                    for entry in inputs:
-                        if not isinstance(entry, (int, float)):
-                            raise ValueError(
-                                f"Expecting inputs in the form of a dictionary, numeric list"
-                                f" or None, but received a list with type: {type(inputs)}"
-                            )
-                else:
-                    inputs = self.parameters.as_dict(inputs)
-=======
         inputs = self.parameters.verify(inputs)
->>>>>>> 59e2ce18
 
         return self._check_params(
             inputs=inputs, allow_infeasible_solutions=allow_infeasible_solutions
