import copy
from dataclasses import dataclass
from typing import Any, Dict, Optional, Union

import casadi
import numpy as np
import pybamm

from pybop import Dataset, Experiment, Parameters, ParameterSet

Inputs = Dict[str, float]


@dataclass
class TimeSeriesState(object):
    """
    The current state of a time series model that is a pybamm model.
    """

    sol: pybamm.Solution
    inputs: Inputs
    t: float = 0.0

    def as_ndarray(self) -> np.ndarray:
        ncol = self.sol.y.shape[1]
        if ncol > 1:
            y = self.sol.y[:, -1]
        else:
            y = self.sol.y
        if isinstance(y, casadi.DM):
            y = y.full()
        return y

    def __len__(self):
        return self.sol.y.shape[0]


class BaseModel:
    """
    A base class for constructing and simulating models using PyBaMM.

    This class serves as a foundation for building specific models in PyBaMM.
    It provides methods to set up the model, define parameters, and perform
    simulations. The class is designed to be subclassed for creating models
    with custom behaviour.

    """

    def __init__(self, name="Base Model", parameter_set=None):
        """
        Initialize the BaseModel with an optional name.

        Parameters
        ----------
        name : str, optional
            The name given to the model instance.
        """
        self.name = name
        if parameter_set is None:
            self._parameter_set = None
        elif isinstance(parameter_set, dict):
            self._parameter_set = pybamm.ParameterValues(parameter_set)
        elif isinstance(parameter_set, pybamm.ParameterValues):
            self._parameter_set = parameter_set
        else:  # a pybop parameter set
            self._parameter_set = pybamm.ParameterValues(parameter_set.params)

        self.parameters = Parameters()
        self.dataset = None
        self.signal = None
        self.additional_variables = []
        self.rebuild_parameters = {}
        self.standard_parameters = {}
        self.param_check_counter = 0
        self.allow_infeasible_solutions = True

    def build(
        self,
        dataset: Dataset = None,
        parameters: Union[Parameters, Dict] = None,
        check_model: bool = True,
        init_soc: float = None,
    ) -> None:
        """
        Construct the PyBaMM model if not already built, and set parameters.

        This method initializes the model components, applies the given parameters,
        sets up the mesh and discretisation if needed, and prepares the model
        for simulations.

        Parameters
        ----------
        dataset : pybamm.Dataset, optional
            The dataset to be used in the model construction.
        parameters : pybop.Parameters or Dict, optional
            A pybop Parameters class or dictionary containing parameter values to apply to the model.
        check_model : bool, optional
            If True, the model will be checked for correctness after construction.
        init_soc : float, optional
            The initial state of charge to be used in simulations.
        """
        self.dataset = dataset
<<<<<<< HEAD
        if parameters is not None:
            self.classify_and_update_parameters(parameters)
=======
        if parameters is None:
            self.parameters = Parameters()
        else:
            self.parameters = parameters
            self.classify_and_update_parameters(self.parameters)
>>>>>>> 5fc94d8d

        if init_soc is not None:
            self.set_init_soc(init_soc)

        if self._built_model:
            return

        elif self.pybamm_model.is_discretised:
            self._model_with_set_params = self.pybamm_model
            self._built_model = self.pybamm_model

        else:
            if not self.pybamm_model._built:
                self.pybamm_model.build_model()
            self.set_params()

            self._mesh = pybamm.Mesh(self.geometry, self.submesh_types, self.var_pts)
            self._disc = pybamm.Discretisation(self.mesh, self.spatial_methods)
            self._built_model = self._disc.process_model(
                self._model_with_set_params, inplace=False, check_model=check_model
            )

            # Clear solver and setup model
            self._solver._model_set_up = {}

        self.n_states = self._built_model.len_rhs_and_alg  # len_rhs + len_alg

    def set_init_soc(self, init_soc: float):
        """
        Set the initial state of charge for the battery model.

        Parameters
        ----------
        init_soc : float
            The initial state of charge to be used in the model.
        """
        if self._built_initial_soc != init_soc:
            # reset
            self._model_with_set_params = None
            self._built_model = None
            self.op_conds_to_built_models = None
            self.op_conds_to_built_solvers = None

        param = self.pybamm_model.param
        self._parameter_set = (
            self._unprocessed_parameter_set.set_initial_stoichiometries(
                init_soc, param=param, inplace=False
            )
        )
        # Save solved initial SOC in case we need to rebuild the model
        self._built_initial_soc = init_soc

    def set_params(self, rebuild=False):
        """
        Assign the parameters to the model.

        This method processes the model with the given parameters, sets up
        the geometry, and updates the model instance.
        """
        if self.model_with_set_params and not rebuild:
            return

        # Mark any simulation inputs in the parameter set
        for key in self.standard_parameters.keys():
            self._parameter_set[key] = "[input]"

        if self.dataset is not None and (not self.rebuild_parameters or not rebuild):
            if (
                self.parameters is None
                or "Current function [A]" not in self.parameters.keys()
            ):
                self._parameter_set["Current function [A]"] = pybamm.Interpolant(
                    self.dataset["Time [s]"],
                    self.dataset["Current function [A]"],
                    pybamm.t,
                )
                # Set t_eval
                self.time_data = self._parameter_set["Current function [A]"].x[0]

        self._model_with_set_params = self._parameter_set.process_model(
            self._unprocessed_model, inplace=False
        )
        if self.geometry is not None:
            self._parameter_set.process_geometry(self.geometry)
        self.pybamm_model = self._model_with_set_params

    def rebuild(
        self,
        dataset: Dataset = None,
        parameters: Union[Parameters, Dict] = None,
        parameter_set: ParameterSet = None,
        check_model: bool = True,
        init_soc: float = None,
    ) -> None:
        """
        Rebuild the PyBaMM model for a given parameter set.

        This method requires the self.build() method to be called first, and
        then rebuilds the model for a given parameter set. Specifically,
        this method applies the given parameters, sets up the mesh and
        discretisation if needed, and prepares the model for simulations.

        Parameters
        ----------
        dataset : pybamm.Dataset, optional
            The dataset to be used in the model construction.
        parameters : pybop.Parameters or Dict, optional
            A pybop Parameters class or dictionary containing parameter values to apply to the model.
        parameter_set : pybop.parameter_set, optional
            A PyBOP parameter set object or a dictionary containing the parameter values
        check_model : bool, optional
            If True, the model will be checked for correctness after construction.
        init_soc : float, optional
            The initial state of charge to be used in simulations.
        """
        self.dataset = dataset

        if parameters is not None:
            self.classify_and_update_parameters(parameters)

        if init_soc is not None:
            self.set_init_soc(init_soc)

        if self._built_model is None:
            raise ValueError("Model must be built before calling rebuild")

        self.set_params(rebuild=True)
        self._mesh = pybamm.Mesh(self.geometry, self.submesh_types, self.var_pts)
        self._disc = pybamm.Discretisation(self.mesh, self.spatial_methods)
        self._built_model = self._disc.process_model(
            self._model_with_set_params, inplace=False, check_model=check_model
        )

        # Clear solver and setup model
        self._solver._model_set_up = {}

    def classify_and_update_parameters(self, parameters: Parameters):
        """
        Update the parameter values according to their classification as either
        'rebuild_parameters' which require a model rebuild and
        'standard_parameters' which do not.

        Parameters
        ----------
        parameters : pybop.Parameters

        """
        if parameters is None:
            self.parameters = Parameters()
        else:
            self.parameters = parameters

        parameter_dictionary = self.parameters.as_dict()

        rebuild_parameters = {
            param: parameter_dictionary[param]
            for param in parameter_dictionary
            if param in self.geometric_parameters
        }
        standard_parameters = {
            param: parameter_dictionary[param]
            for param in parameter_dictionary
            if param not in self.geometric_parameters
        }

        self.rebuild_parameters.update(rebuild_parameters)
        self.standard_parameters.update(standard_parameters)

        # Update the parameter set and geometry for rebuild parameters
        if self.rebuild_parameters:
            self._parameter_set.update(self.rebuild_parameters)
            self._unprocessed_parameter_set = self._parameter_set
            self.geometry = self.pybamm_model.default_geometry

        # Update the list of parameter names and number of parameters
        self._n_parameters = len(self.parameters)

    def reinit(
        self, inputs: Inputs, t: float = 0.0, x: Optional[np.ndarray] = None
    ) -> TimeSeriesState:
        """
        Initialises the solver with the given inputs and returns the initial state of the problem
        """
        if self._built_model is None:
            raise ValueError("Model must be built before calling reinit")

        inputs = self.parameters.verify(inputs)

        self._solver.set_up(self._built_model, inputs=inputs)

        if x is None:
            x = self._built_model.y0

        sol = pybamm.Solution([np.asarray([t])], [x], self._built_model, inputs)

        return TimeSeriesState(sol=sol, inputs=inputs, t=t)

    def get_state(self, inputs: Inputs, t: float, x: np.ndarray) -> TimeSeriesState:
        """
        Returns the given state for the problem (inputs are assumed constant since last reinit)
        """
        if self._built_model is None:
            raise ValueError("Model must be built before calling get_state")

        sol = pybamm.Solution([np.asarray([t])], [x], self._built_model, inputs)

        return TimeSeriesState(sol=sol, inputs=inputs, t=t)

    def step(self, state: TimeSeriesState, time: np.ndarray) -> TimeSeriesState:
        """
        Step forward in time from the given state until the given time.

        Parameters
        ----------
        state : TimeSeriesState
            The current state of the model
        time : np.ndarray
            The time to simulate the system until (in whatever time units the model is in)
        """
        dt = time - state.t
        new_sol = self._solver.step(
            state.sol, self.built_model, dt, npts=2, inputs=state.inputs, save=False
        )
        return TimeSeriesState(sol=new_sol, inputs=state.inputs, t=time)

    def simulate(
        self, inputs: Inputs, t_eval: np.array
    ) -> Dict[str, np.ndarray[np.float64]]:
        """
        Execute the forward model simulation and return the result.

        Parameters
        ----------
        inputs : Inputs
            The input parameters for the simulation.
        t_eval : array-like
            An array of time points at which to evaluate the solution.

        Returns
        -------
        array-like
            The simulation result corresponding to the specified signal.

        Raises
        ------
        ValueError
            If the model has not been built before simulation.
        """
        inputs = self.parameters.verify(inputs)

        if self._built_model is None:
            raise ValueError("Model must be built before calling simulate")
        else:
            if self.rebuild_parameters and not self.standard_parameters:
                sol = self.solver.solve(self.built_model, t_eval=t_eval)

            else:
                if self.check_params(
                    inputs=inputs,
                    allow_infeasible_solutions=self.allow_infeasible_solutions,
                ):
                    try:
                        sol = self.solver.solve(
                            self.built_model, inputs=inputs, t_eval=t_eval
                        )
                    except Exception as e:
                        print(f"Error: {e}")
                        return {signal: [np.inf] for signal in self.signal}
                else:
                    return {signal: [np.inf] for signal in self.signal}

            y = {
                signal: sol[signal].data
                for signal in (self.signal + self.additional_variables)
            }

            return y

    def simulateS1(self, inputs: Inputs, t_eval: np.array):
        """
        Perform the forward model simulation with sensitivities.

        Parameters
        ----------
        inputs : Inputs
            The input parameters for the simulation.
        t_eval : array-like
            An array of time points at which to evaluate the solution and its
            sensitivities.

        Returns
        -------
        tuple
            A tuple containing the simulation result and the sensitivities.

        Raises
        ------
        ValueError
            If the model has not been built before simulation.
        """
        inputs = self.parameters.verify(inputs)

        if self._built_model is None:
            raise ValueError("Model must be built before calling simulate")
        else:
            if self.rebuild_parameters:
                raise ValueError(
                    "Cannot use sensitivies for parameters which require a model rebuild"
                )

            if self.check_params(
                inputs=inputs,
                allow_infeasible_solutions=self.allow_infeasible_solutions,
            ):
                try:
                    sol = self._solver.solve(
                        self.built_model,
                        inputs=inputs,
                        t_eval=t_eval,
                        calculate_sensitivities=True,
                    )
                    y = {signal: sol[signal].data for signal in self.signal}

                    # Extract the sensitivities and stack them along a new axis for each signal
                    dy = np.empty(
                        (
                            sol[self.signal[0]].data.shape[0],
                            self.n_outputs,
                            self._n_parameters,
                        )
                    )

                    for i, signal in enumerate(self.signal):
                        dy[:, i, :] = np.stack(
                            [
                                sol[signal].sensitivities[key].toarray()[:, 0]
                                for key in self.parameters.keys()
                            ],
                            axis=-1,
                        )

                    return y, dy
                except Exception as e:
                    print(f"Error: {e}")
                    return {signal: [np.inf] for signal in self.signal}, [np.inf]

            else:
                return {signal: [np.inf] for signal in self.signal}, [np.inf]

    def predict(
        self,
        inputs: Inputs = None,
        t_eval: np.array = None,
        parameter_set: ParameterSet = None,
        experiment: Experiment = None,
        init_soc: float = None,
    ) -> Dict[str, np.ndarray[np.float64]]:
        """
        Solve the model using PyBaMM's simulation framework and return the solution.

        This method sets up a PyBaMM simulation by configuring the model, parameters, experiment
        (if any), and initial state of charge (if provided). It then solves the simulation and
        returns the resulting solution object.

        Parameters
        ----------
        inputs : Inputse, optional
            Input parameters for the simulation. Defaults to None, indicating that the
            default parameters should be used.
        t_eval : array-like, optional
            An array of time points at which to evaluate the solution. Defaults to None,
            which means the time points need to be specified within experiment or elsewhere.
        parameter_set : pybamm.ParameterValues, optional
            A PyBaMM ParameterValues object or a dictionary containing the parameter values
            to use for the simulation. Defaults to the model's current ParameterValues if None.
        experiment : pybamm.Experiment, optional
            A PyBaMM Experiment object specifying the experimental conditions under which
            the simulation should be run. Defaults to None, indicating no experiment.
        init_soc : float, optional
            The initial state of charge for the simulation, as a fraction (between 0 and 1).
            Defaults to None.

        Returns
        -------
        pybamm.Solution
            The solution object returned after solving the simulation.

        Raises
        ------
        ValueError
            If the model has not been configured properly before calling this method or
            if PyBaMM models are not supported by the current simulation method.

        """
        inputs = self.parameters.verify(inputs)

        if not self.pybamm_model._built:
            self.pybamm_model.build_model()

        parameter_set = parameter_set or self._unprocessed_parameter_set
        if inputs is not None:
            parameter_set.update(inputs)

        if self.check_params(
            inputs=inputs,
            parameter_set=parameter_set,
            allow_infeasible_solutions=self.allow_infeasible_solutions,
        ):
            if self._unprocessed_model is not None:
                if experiment is None:
                    return pybamm.Simulation(
                        self._unprocessed_model,
                        parameter_values=parameter_set,
                    ).solve(t_eval=t_eval, initial_soc=init_soc)
                else:
                    return pybamm.Simulation(
                        self._unprocessed_model,
                        experiment=experiment,
                        parameter_values=parameter_set,
                    ).solve(initial_soc=init_soc)
            else:
                raise ValueError(
                    "This sim method currently only supports PyBaMM models"
                )

        else:
            return [np.inf]

    def check_params(
        self,
        inputs: Inputs = None,
        parameter_set: ParameterSet = None,
        allow_infeasible_solutions: bool = True,
    ):
        """
        Check compatibility of the model parameters.

        Parameters
        ----------
        inputs : Inputs
            The input parameters for the simulation.
        allow_infeasible_solutions : bool, optional
            If True, infeasible parameter values will be allowed in the optimisation (default: True).

        Returns
        -------
        bool
            A boolean which signifies whether the parameters are compatible.

        """
        inputs = self.parameters.verify(inputs)

        return self._check_params(
            inputs=inputs, allow_infeasible_solutions=allow_infeasible_solutions
        )

    def _check_params(
        self, inputs: Inputs = None, allow_infeasible_solutions: bool = True
    ):
        """
        A compatibility check for the model parameters which can be implemented by subclasses
        if required, otherwise it returns True by default.

        Parameters
        ----------
        inputs : Inputs
            The input parameters for the simulation.
        allow_infeasible_solutions : bool, optional
            If True, infeasible parameter values will be allowed in the optimisation (default: True).

        Returns
        -------
        bool
            A boolean which signifies whether the parameters are compatible.
        """
        return True

    def copy(self):
        """
        Return a copy of the model.

        Returns
        -------
        BaseModel
            A copy of the model.
        """
        return copy.copy(self)

    def cell_mass(self, parameter_set: ParameterSet = None):
        """
        Calculate the cell mass in kilograms.

        This method must be implemented by subclasses.

        Parameters
        ----------
        parameter_set : dict, optional
            A dictionary containing the parameter values necessary for the mass
            calculations.

        Raises
        ------
        NotImplementedError
            If the method has not been implemented by the subclass.
        """
        raise NotImplementedError

    def cell_volume(self, parameter_set: ParameterSet = None):
        """
        Calculate the cell volume in m3.

        This method must be implemented by subclasses.

        Parameters
        ----------
        parameter_set : dict, optional
            A dictionary containing the parameter values necessary for the volume
            calculation.

        Raises
        ------
        NotImplementedError
            If the method has not been implemented by the subclass.
        """
        raise NotImplementedError

    def approximate_capacity(self, inputs: Inputs):
        """
        Calculate a new estimate for the nominal capacity based on the theoretical energy density
        and an average voltage.

        This method must be implemented by subclasses.

        Parameters
        ----------
        inputs : Inputs
            The parameters that are the inputs of the model.

        Raises
        ------
        NotImplementedError
            If the method has not been implemented by the subclass.
        """
        raise NotImplementedError

    @property
    def built_model(self):
        return self._built_model

    @property
    def parameter_set(self):
        return self._parameter_set

    @parameter_set.setter
    def parameter_set(self, parameter_set):
        self._parameter_set = parameter_set.copy()

    @property
    def model_with_set_params(self):
        return self._model_with_set_params

    @property
    def geometry(self):
        return self._geometry

    @geometry.setter
    def geometry(self, geometry: Optional[pybamm.Geometry]):
        self._geometry = geometry.copy() if geometry is not None else None

    @property
    def submesh_types(self):
        return self._submesh_types

    @submesh_types.setter
    def submesh_types(self, submesh_types: Optional[Dict[str, Any]]):
        self._submesh_types = (
            submesh_types.copy() if submesh_types is not None else None
        )

    @property
    def mesh(self):
        return self._mesh

    @property
    def var_pts(self):
        return self._var_pts

    @var_pts.setter
    def var_pts(self, var_pts: Optional[Dict[str, int]]):
        self._var_pts = var_pts.copy() if var_pts is not None else None

    @property
    def spatial_methods(self):
        return self._spatial_methods

    @spatial_methods.setter
    def spatial_methods(self, spatial_methods: Optional[Dict[str, Any]]):
        self._spatial_methods = (
            spatial_methods.copy() if spatial_methods is not None else None
        )

    @property
    def solver(self):
        return self._solver

    @solver.setter
    def solver(self, solver):
        self._solver = solver.copy() if solver is not None else None<|MERGE_RESOLUTION|>--- conflicted
+++ resolved
@@ -100,16 +100,8 @@
             The initial state of charge to be used in simulations.
         """
         self.dataset = dataset
-<<<<<<< HEAD
         if parameters is not None:
             self.classify_and_update_parameters(parameters)
-=======
-        if parameters is None:
-            self.parameters = Parameters()
-        else:
-            self.parameters = parameters
-            self.classify_and_update_parameters(self.parameters)
->>>>>>> 5fc94d8d
 
         if init_soc is not None:
             self.set_init_soc(init_soc)
