--- conflicted
+++ resolved
@@ -100,17 +100,8 @@
             The initial state of charge to be used in simulations.
         """
         self.dataset = dataset
-<<<<<<< HEAD
-
         if parameters is not None:
             self.classify_and_update_parameters(parameters)
-=======
-        if parameters is None:
-            self.parameters = Parameters()
-        else:
-            self.parameters = parameters
-            self.classify_and_update_parameters(self.parameters)
->>>>>>> 467f1f4d
 
         if init_soc is not None:
             self.set_init_soc(init_soc)
@@ -299,12 +290,7 @@
         if self._built_model is None:
             raise ValueError("Model must be built before calling reinit")
 
-<<<<<<< HEAD
-        if not isinstance(inputs, dict):
-            inputs = self.parameters.as_dict(keys=self._fit_keys, values=inputs)
-=======
         inputs = self.parameters.verify(inputs)
->>>>>>> 467f1f4d
 
         self._solver.set_up(self._built_model, inputs=inputs)
 
@@ -375,12 +361,6 @@
                 sol = self.solver.solve(self.built_model, t_eval=t_eval)
 
             else:
-<<<<<<< HEAD
-                if not isinstance(inputs, dict):
-                    inputs = self.parameters.as_dict(keys=self._fit_keys, values=inputs)
-
-=======
->>>>>>> 467f1f4d
                 if self.check_params(
                     inputs=inputs,
                     allow_infeasible_solutions=self.allow_infeasible_solutions,
@@ -434,12 +414,6 @@
                     "Cannot use sensitivies for parameters which require a model rebuild"
                 )
 
-<<<<<<< HEAD
-            if not isinstance(inputs, dict):
-                inputs = self.parameters.as_dict(keys=self._fit_keys, values=inputs)
-
-=======
->>>>>>> 467f1f4d
             if self.check_params(
                 inputs=inputs,
                 allow_infeasible_solutions=self.allow_infeasible_solutions,
@@ -531,11 +505,6 @@
 
         parameter_set = parameter_set or self._unprocessed_parameter_set
         if inputs is not None:
-<<<<<<< HEAD
-            if not isinstance(inputs, dict):
-                inputs = self.parameters.as_dict(keys=self._fit_keys, values=inputs)
-=======
->>>>>>> 467f1f4d
             parameter_set.update(inputs)
 
         if self.check_params(
@@ -585,21 +554,7 @@
             A boolean which signifies whether the parameters are compatible.
 
         """
-<<<<<<< HEAD
-        if inputs is not None:
-            if not isinstance(inputs, dict):
-                if isinstance(inputs, list):
-                    for entry in inputs:
-                        if not isinstance(entry, (int, float)):
-                            raise ValueError(
-                                "Expecting inputs in the form of a dictionary, numeric list"
-                                + f" or None, but received a list with type: {type(inputs)}"
-                            )
-                else:
-                    inputs = self.parameters.as_dict(keys=self._fit_keys, values=inputs)
-=======
         inputs = self.parameters.verify(inputs)
->>>>>>> 467f1f4d
 
         return self._check_params(
             inputs=inputs, allow_infeasible_solutions=allow_infeasible_solutions
