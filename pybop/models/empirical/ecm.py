from pybamm import ParameterValues
from pybamm import equivalent_circuit as pybamm_equivalent_circuit

from pybop.models.empirical.base_ecm import ECircuitModel


class Thevenin(ECircuitModel):
    """
    The Thevenin class represents an equivalent circuit model based on the Thevenin model in PyBaMM.

    This class encapsulates the PyBaMM equivalent circuit Thevenin model, providing an interface
    to define the parameters, geometry, submesh types, variable points, spatial methods, and solver
    to be used for simulations.

    Parameters
    ----------
    name : str, optional
        A name for the model instance. Defaults to "Equivalent Circuit Thevenin Model".
    **model_kwargs : optional
        Valid PyBaMM model option keys and their values, for example:
        parameter_set : pybamm.ParameterValues or dict, optional
            The parameters for the model. If None, default parameters provided by PyBaMM are used.
        geometry : dict, optional
            The geometry definitions for the model. If None, default geometry from PyBaMM is used.
        submesh_types : dict, optional
            The types of submeshes to use. If None, default submesh types from PyBaMM are used.
        var_pts : dict, optional
            The discretization points for each variable in the model. If None, default points from PyBaMM are used.
        spatial_methods : dict, optional
            The spatial methods used for discretization. If None, default spatial methods from PyBaMM are used.
        solver : pybamm.Solver, optional
            The solver to use for simulating the model. If None, the default solver from PyBaMM is used.
        build : bool, optional
            If True, the model is built upon creation (default: False).
        options : dict, optional
            A dictionary of options to customise the behaviour of the PyBaMM model.
    """

    def __init__(
        self,
        name="Equivalent Circuit Thevenin Model",
        **model_kwargs,
    ):
<<<<<<< HEAD
        # Set the PyBaMM model
        self.pybamm_model = pybamm_equivalent_circuit.Thevenin(
            options=options, **kwargs
        )
        self._unprocessed_model = self.pybamm_model
        super().__init__(name, parameter_set)

        # Set parameters, using either the provided ones or the default
        if isinstance(self._parameter_set, dict):
            self.default_parameter_values = ParameterValues(self._parameter_set)
        else:
            self.default_parameter_values = self.pybamm_model.default_parameter_values
        self._parameter_set = self._parameter_set or self.default_parameter_values
        self._unprocessed_parameter_set = self._parameter_set

        # Define model geometry and discretization
        self.geometry = geometry or self.pybamm_model.default_geometry
        self.submesh_types = submesh_types or self.pybamm_model.default_submesh_types
        self.var_pts = var_pts or self.pybamm_model.default_var_pts
        self.spatial_methods = (
            spatial_methods or self.pybamm_model.default_spatial_methods
        )
        self.solver = solver or self.pybamm_model.default_solver

        # Internal attributes for the built model are initialized but not set
        self._model_with_set_params = None
        self._built_model = None
        self._built_initial_soc = None
        self._mesh = None
        self._disc = None
        self.geometric_parameters = {}
=======
        super().__init__(
            pybamm_model=pybamm.equivalent_circuit.Thevenin, name=name, **model_kwargs
        )
>>>>>>> 04b78af9

    def _check_params(self, inputs=None, allow_infeasible_solutions=True):
        """
        Check the compatibility of the model parameters.

        Parameters
        ----------
        inputs : dict
            The input parameters for the simulation.
        allow_infeasible_solutions : bool, optional
            If True, infeasible parameter values will be allowed in the optimisation (default: True).

        Returns
        -------
        bool
            A boolean which signifies whether the parameters are compatible.

        """
        return True<|MERGE_RESOLUTION|>--- conflicted
+++ resolved
@@ -1,4 +1,3 @@
-from pybamm import ParameterValues
 from pybamm import equivalent_circuit as pybamm_equivalent_circuit
 
 from pybop.models.empirical.base_ecm import ECircuitModel
@@ -41,43 +40,9 @@
         name="Equivalent Circuit Thevenin Model",
         **model_kwargs,
     ):
-<<<<<<< HEAD
-        # Set the PyBaMM model
-        self.pybamm_model = pybamm_equivalent_circuit.Thevenin(
-            options=options, **kwargs
+        super().__init__(
+            pybamm_model=pybamm_equivalent_circuit.Thevenin, name=name, **model_kwargs
         )
-        self._unprocessed_model = self.pybamm_model
-        super().__init__(name, parameter_set)
-
-        # Set parameters, using either the provided ones or the default
-        if isinstance(self._parameter_set, dict):
-            self.default_parameter_values = ParameterValues(self._parameter_set)
-        else:
-            self.default_parameter_values = self.pybamm_model.default_parameter_values
-        self._parameter_set = self._parameter_set or self.default_parameter_values
-        self._unprocessed_parameter_set = self._parameter_set
-
-        # Define model geometry and discretization
-        self.geometry = geometry or self.pybamm_model.default_geometry
-        self.submesh_types = submesh_types or self.pybamm_model.default_submesh_types
-        self.var_pts = var_pts or self.pybamm_model.default_var_pts
-        self.spatial_methods = (
-            spatial_methods or self.pybamm_model.default_spatial_methods
-        )
-        self.solver = solver or self.pybamm_model.default_solver
-
-        # Internal attributes for the built model are initialized but not set
-        self._model_with_set_params = None
-        self._built_model = None
-        self._built_initial_soc = None
-        self._mesh = None
-        self._disc = None
-        self.geometric_parameters = {}
-=======
-        super().__init__(
-            pybamm_model=pybamm.equivalent_circuit.Thevenin, name=name, **model_kwargs
-        )
->>>>>>> 04b78af9
 
     def _check_params(self, inputs=None, allow_infeasible_solutions=True):
         """
