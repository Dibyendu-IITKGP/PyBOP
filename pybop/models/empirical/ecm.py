--- conflicted
+++ resolved
@@ -75,9 +75,7 @@
         self._built_initial_soc = None
         self._mesh = None
         self._disc = None
-<<<<<<< HEAD
         self.rebuild_parameters = {}
-=======
 
     def _check_params(self, inputs=None, allow_infeasible_solutions=True):
         """
@@ -96,5 +94,4 @@
             A boolean which signifies whether the parameters are compatible.
 
         """
-        return True
->>>>>>> a7515a77
+        return True