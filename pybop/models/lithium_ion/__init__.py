--- conflicted
+++ resolved
@@ -1,8 +1,4 @@
 #
 # Import lithium ion based models
 #
-<<<<<<< HEAD
-from .echem import SPM, SPMe, WeppnerHuggins
-=======
-from .echem import EChemBaseModel, SPM, SPMe
->>>>>>> 75967f76
+from .echem import SPM, SPMe, WeppnerHuggins, EChemBaseModel