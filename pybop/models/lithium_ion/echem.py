from pybamm import lithium_ion as pybamm_lithium_ion

from pybop.models.lithium_ion.base_echem import EChemBaseModel

from .weppner_huggins import BaseWeppnerHuggins


class SPM(EChemBaseModel):
    """
    Wraps the Single Particle Model (SPM) for simulating lithium-ion batteries, as implemented in PyBaMM.

    The SPM is a simplified physics-based model that represents a lithium-ion cell using a single
    spherical particle to simulate the behaviour of the negative and positive electrodes.

    Parameters
    ----------
    name : str, optional
        The name for the model instance, defaulting to "Single Particle Model".
    **model_kwargs : optional
        Valid PyBaMM model option keys and their values, for example:
        parameter_set : pybamm.ParameterValues or dict, optional
            The parameters for the model. If None, default parameters provided by PyBaMM are used.
        geometry : dict, optional
            The geometry definitions for the model. If None, default geometry from PyBaMM is used.
        submesh_types : dict, optional
            The types of submeshes to use. If None, default submesh types from PyBaMM are used.
        var_pts : dict, optional
            The discretization points for each variable in the model. If None, default points from PyBaMM are used.
        spatial_methods : dict, optional
            The spatial methods used for discretization. If None, default spatial methods from PyBaMM are used.
        solver : pybamm.Solver, optional
            The solver to use for simulating the model. If None, the default solver from PyBaMM is used.
        build : bool, optional
            If True, the model is built upon creation (default: False).
        options : dict, optional
            A dictionary of options to customise the behaviour of the PyBaMM model.
    """

    def __init__(
        self,
        name="Single Particle Model",
        **model_kwargs,
    ):
<<<<<<< HEAD
        self.pybamm_model = pybamm_lithium_ion.SPM(options=options)
        self._unprocessed_model = self.pybamm_model

=======
>>>>>>> 04b78af9
        super().__init__(
            pybamm_model=pybamm.lithium_ion.SPM,
            name=name,
            **model_kwargs,
        )


class SPMe(EChemBaseModel):
    """
    Represents the Single Particle Model with Electrolyte (SPMe) for lithium-ion batteries.

    The SPMe extends the basic Single Particle Model (SPM) by incorporating electrolyte dynamics,
    making it suitable for simulations where electrolyte effects are non-negligible. This class
    provides a framework to define the model parameters, geometry, mesh types, discretization
    points, spatial methods, and numerical solvers for simulation within the PyBaMM ecosystem.

    Parameters
    ----------
    name: str, optional
        A name for the model instance, defaults to "Single Particle Model with Electrolyte".
    **model_kwargs : optional
        Valid PyBaMM model option keys and their values, for example:
        parameter_set : pybamm.ParameterValues or dict, optional
            The parameters for the model. If None, default parameters provided by PyBaMM are used.
        geometry : dict, optional
            The geometry definitions for the model. If None, default geometry from PyBaMM is used.
        submesh_types : dict, optional
            The types of submeshes to use. If None, default submesh types from PyBaMM are used.
        var_pts : dict, optional
            The discretization points for each variable in the model. If None, default points from PyBaMM are used.
        spatial_methods : dict, optional
            The spatial methods used for discretization. If None, default spatial methods from PyBaMM are used.
        solver : pybamm.Solver, optional
            The solver to use for simulating the model. If None, the default solver from PyBaMM is used.
        build : bool, optional
            If True, the model is built upon creation (default: False).
        options : dict, optional
            A dictionary of options to customise the behaviour of the PyBaMM model.
    """

    def __init__(
        self,
        name="Single Particle Model with Electrolyte",
        **model_kwargs,
    ):
<<<<<<< HEAD
        self.pybamm_model = pybamm_lithium_ion.SPMe(options=options)
        self._unprocessed_model = self.pybamm_model

=======
>>>>>>> 04b78af9
        super().__init__(
            pybamm_model=pybamm.lithium_ion.SPMe, name=name, **model_kwargs
        )


class DFN(EChemBaseModel):
    """
    Wraps the Doyle-Fuller-Newman (DFN) model for simulating lithium-ion batteries, as implemented in PyBaMM.

    The DFN represents lithium-ion battery dynamics using multiple spherical particles
    to simulate the behaviour of the negative and positive electrodes. This model includes
    electrolyte dynamics, solid-phase diffusion, and Butler-Volmer kinetics. This model
    is the full-order representation used to reduce to the SPM, and SPMe models.

    Parameters
    ----------
    name : str, optional
        The name for the model instance, defaulting to "Doyle-Fuller-Newman".
    **model_kwargs : optional
        Valid PyBaMM model option keys and their values, for example:
        parameter_set : pybamm.ParameterValues or dict, optional
            The parameters for the model. If None, default parameters provided by PyBaMM are used.
        geometry : dict, optional
            The geometry definitions for the model. If None, default geometry from PyBaMM is used.
        submesh_types : dict, optional
            The types of submeshes to use. If None, default submesh types from PyBaMM are used.
        var_pts : dict, optional
            The discretization points for each variable in the model. If None, default points from PyBaMM are used.
        spatial_methods : dict, optional
            The spatial methods used for discretization. If None, default spatial methods from PyBaMM are used.
        solver : pybamm.Solver, optional
            The solver to use for simulating the model. If None, the default solver from PyBaMM is used.
        build : bool, optional
            If True, the model is built upon creation (default: False).
        options : dict, optional
            A dictionary of options to customise the behaviour of the PyBaMM model.
    """

    def __init__(
        self,
        name="Doyle-Fuller-Newman",
        **model_kwargs,
    ):
<<<<<<< HEAD
        self.pybamm_model = pybamm_lithium_ion.DFN(options=options)
        self._unprocessed_model = self.pybamm_model

        super().__init__(
            model=self.pybamm_model,
            name=name,
            parameter_set=parameter_set,
            geometry=geometry,
            submesh_types=submesh_types,
            var_pts=var_pts,
            spatial_methods=spatial_methods,
            solver=solver,
        )
=======
        super().__init__(pybamm_model=pybamm.lithium_ion.DFN, name=name, **model_kwargs)
>>>>>>> 04b78af9


class MPM(EChemBaseModel):
    """
    Wraps the Multi-Particle-Model (MPM) model for simulating lithium-ion batteries, as implemented in PyBaMM.

    The MPM represents lithium-ion battery dynamics using a distribution of spherical particles
    for each electrode. This model inherits the SPM class.

    Parameters
    ----------
    name : str, optional
        The name for the model instance, defaulting to "Many Particle Model".
    **model_kwargs : optional
        Valid PyBaMM model option keys and their values, for example:
        parameter_set : pybamm.ParameterValues or dict, optional
            The parameters for the model. If None, default parameters provided by PyBaMM are used.
        geometry : dict, optional
            The geometry definitions for the model. If None, default geometry from PyBaMM is used.
        submesh_types : dict, optional
            The types of submeshes to use. If None, default submesh types from PyBaMM are used.
        var_pts : dict, optional
            The discretization points for each variable in the model. If None, default points from PyBaMM are used.
        spatial_methods : dict, optional
            The spatial methods used for discretization. If None, default spatial methods from PyBaMM are used.
        solver : pybamm.Solver, optional
            The solver to use for simulating the model. If None, the default solver from PyBaMM is used.
        build : bool, optional
            If True, the model is built upon creation (default: False).
        options : dict, optional
            A dictionary of options to customise the behaviour of the PyBaMM model.
    """

    def __init__(
        self,
        name="Many Particle Model",
        **model_kwargs,
    ):
<<<<<<< HEAD
        self.pybamm_model = pybamm_lithium_ion.MPM(options=options)
        self._unprocessed_model = self.pybamm_model

=======
>>>>>>> 04b78af9
        super().__init__(
            pybamm_model=pybamm.lithium_ion.MPM,
            name=name,
            **model_kwargs,
        )


class MSMR(EChemBaseModel):
    """
    Wraps the Multi-Species-Multi-Reactions (MSMR) model for simulating lithium-ion batteries, as implemented in PyBaMM.

    The MSMR represents lithium-ion battery dynamics using a distribution of spherical particles for each electrode.
    This model inherits the DFN class.

    Parameters
    ----------
    name : str, optional
        The name for the model instance, defaulting to "Multi Species Multi Reactions Model".
    **model_kwargs : optional
        Valid PyBaMM model option keys and their values, for example:
        parameter_set : pybamm.ParameterValues or dict, optional
            The parameters for the model. If None, default parameters provided by PyBaMM are used.
        geometry : dict, optional
            The geometry definitions for the model. If None, default geometry from PyBaMM is used.
        submesh_types : dict, optional
            The types of submeshes to use. If None, default submesh types from PyBaMM are used.
        var_pts : dict, optional
            The discretization points for each variable in the model. If None, default points from PyBaMM are used.
        spatial_methods : dict, optional
            The spatial methods used for discretization. If None, default spatial methods from PyBaMM are used.
        solver : pybamm.Solver, optional
            The solver to use for simulating the model. If None, the default solver from PyBaMM is used.
        build : bool, optional
            If True, the model is built upon creation (default: False).
        options : dict, optional
            A dictionary of options to customise the behaviour of the PyBaMM model.
    """

    def __init__(
        self,
        name="Multi Species Multi Reactions Model",
        **model_kwargs,
    ):
<<<<<<< HEAD
        self.pybamm_model = pybamm_lithium_ion.MSMR(options=options)
        self._unprocessed_model = self.pybamm_model

=======
>>>>>>> 04b78af9
        super().__init__(
            pybamm_model=pybamm.lithium_ion.MSMR,
            name=name,
            **model_kwargs,
        )


class WeppnerHuggins(EChemBaseModel):
    """
    Represents the Weppner & Huggins model to fit diffusion coefficients to GITT data.

    Parameters
    ----------
    name: str, optional
        A name for the model instance, defaults to "Weppner & Huggins model".
    **model_kwargs : optional
        Valid PyBaMM model option keys and their values, for example:
        parameter_set : pybamm.ParameterValues or dict, optional
            The parameters for the model. If None, default parameters provided by PyBaMM are used.
        geometry : dict, optional
            The geometry definitions for the model. If None, default geometry from PyBaMM is used.
        submesh_types : dict, optional
            The types of submeshes to use. If None, default submesh types from PyBaMM are used.
        var_pts : dict, optional
            The discretization points for each variable in the model. If None, default points from PyBaMM are used.
        spatial_methods : dict, optional
            The spatial methods used for discretization. If None, default spatial methods from PyBaMM are used.
        solver : pybamm.Solver, optional
            The solver to use for simulating the model. If None, the default solver from PyBaMM is used.
    """

    def __init__(self, name="Weppner & Huggins model", **model_kwargs):
        super().__init__(pybamm_model=BaseWeppnerHuggins, name=name, **model_kwargs)<|MERGE_RESOLUTION|>--- conflicted
+++ resolved
@@ -41,14 +41,8 @@
         name="Single Particle Model",
         **model_kwargs,
     ):
-<<<<<<< HEAD
-        self.pybamm_model = pybamm_lithium_ion.SPM(options=options)
-        self._unprocessed_model = self.pybamm_model
-
-=======
->>>>>>> 04b78af9
-        super().__init__(
-            pybamm_model=pybamm.lithium_ion.SPM,
+        super().__init__(
+            pybamm_model=pybamm_lithium_ion.SPM,
             name=name,
             **model_kwargs,
         )
@@ -92,14 +86,8 @@
         name="Single Particle Model with Electrolyte",
         **model_kwargs,
     ):
-<<<<<<< HEAD
-        self.pybamm_model = pybamm_lithium_ion.SPMe(options=options)
-        self._unprocessed_model = self.pybamm_model
-
-=======
->>>>>>> 04b78af9
-        super().__init__(
-            pybamm_model=pybamm.lithium_ion.SPMe, name=name, **model_kwargs
+        super().__init__(
+            pybamm_model=pybamm_lithium_ion.SPMe, name=name, **model_kwargs
         )
 
 
@@ -141,23 +129,7 @@
         name="Doyle-Fuller-Newman",
         **model_kwargs,
     ):
-<<<<<<< HEAD
-        self.pybamm_model = pybamm_lithium_ion.DFN(options=options)
-        self._unprocessed_model = self.pybamm_model
-
-        super().__init__(
-            model=self.pybamm_model,
-            name=name,
-            parameter_set=parameter_set,
-            geometry=geometry,
-            submesh_types=submesh_types,
-            var_pts=var_pts,
-            spatial_methods=spatial_methods,
-            solver=solver,
-        )
-=======
-        super().__init__(pybamm_model=pybamm.lithium_ion.DFN, name=name, **model_kwargs)
->>>>>>> 04b78af9
+        super().__init__(pybamm_model=pybamm_lithium_ion.DFN, name=name, **model_kwargs)
 
 
 class MPM(EChemBaseModel):
@@ -196,14 +168,8 @@
         name="Many Particle Model",
         **model_kwargs,
     ):
-<<<<<<< HEAD
-        self.pybamm_model = pybamm_lithium_ion.MPM(options=options)
-        self._unprocessed_model = self.pybamm_model
-
-=======
->>>>>>> 04b78af9
-        super().__init__(
-            pybamm_model=pybamm.lithium_ion.MPM,
+        super().__init__(
+            pybamm_model=pybamm_lithium_ion.MPM,
             name=name,
             **model_kwargs,
         )
@@ -245,14 +211,8 @@
         name="Multi Species Multi Reactions Model",
         **model_kwargs,
     ):
-<<<<<<< HEAD
-        self.pybamm_model = pybamm_lithium_ion.MSMR(options=options)
-        self._unprocessed_model = self.pybamm_model
-
-=======
->>>>>>> 04b78af9
-        super().__init__(
-            pybamm_model=pybamm.lithium_ion.MSMR,
+        super().__init__(
+            pybamm_model=pybamm_lithium_ion.MSMR,
             name=name,
             **model_kwargs,
         )
