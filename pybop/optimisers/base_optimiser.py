--- conflicted
+++ resolved
@@ -181,17 +181,17 @@
         """
         raise NotImplementedError
 
-    def check_optimal_parameters(self, x):
-        """
-        Check if the optimised parameters are physically viable.
+    def store_optimised_parameters(self, x):
+        """
+        Update the problem parameters with optimised values.
+
+        The optimised parameter values are stored within the associated PyBOP parameter class.
 
         Parameters
         ----------
         x : array-like
             Optimised parameter values.
         """
-<<<<<<< HEAD
-=======
         for i, param in enumerate(self.cost.parameters):
             param.update(value=x[i])
 
@@ -204,7 +204,6 @@
         x : array-like
             Optimised parameter values.
         """
->>>>>>> 4c4a31ef
         if self.cost.problem._model.check_params(
             inputs=x, allow_infeasible_solutions=False
         ):
