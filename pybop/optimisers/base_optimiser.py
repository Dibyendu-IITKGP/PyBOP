--- conflicted
+++ resolved
@@ -65,23 +65,12 @@
 
         if isinstance(cost, BaseCost):
             self.cost = cost
+            self.transformation = self.cost.transformation
             self.parameters.join(cost.parameters)
             self.set_allow_infeasible_solutions()
             if isinstance(cost, (BaseLikelihood, DesignCost)):
                 self.minimising = False
 
-<<<<<<< HEAD
-            # Set default bounds (for all or no parameters)
-            self.bounds = cost.parameters.get_bounds()
-
-            # Set default initial standard deviation (for all or no parameters)
-            self.sigma0 = cost.parameters.get_sigma0() or self.sigma0
-
-            # Set transformation
-            self.transformation = cost.transformation
-
-=======
->>>>>>> 639e67a0
         else:
             try:
                 self.x0 = optimiser_kwargs.get("x0", [])
