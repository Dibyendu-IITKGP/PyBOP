--- conflicted
+++ resolved
@@ -10,11 +10,7 @@
 from pints import SequentialEvaluator as PintsSequentialEvaluator
 from pints import strfloat as PintsStrFloat
 
-<<<<<<< HEAD
-from pybop import BaseLikelihood, BaseOptimiser, Transformation
-=======
-from pybop import BaseOptimiser, Result
->>>>>>> 4e8b0bcc
+from pybop import BaseLikelihood, BaseOptimiser, Result, Transformation
 
 
 class BasePintsOptimiser(BaseOptimiser):
