import numpy as np
from scipy.optimize import OptimizeResult, differential_evolution, minimize

from pybop import BaseOptimiser, Result


class BaseSciPyOptimiser(BaseOptimiser):
    """
    A base class for defining optimisation methods from the SciPy library.

    Parameters
    ----------
    x0 : array_like
        Initial position from which optimisation will start.
    bounds : dict, sequence or scipy.optimize.Bounds, optional
        Bounds for variables as supported by the selected method.
    **optimiser_kwargs : optional
        Valid SciPy option keys and their values.
    """

    def __init__(self, cost, **optimiser_kwargs):
        super().__init__(cost, **optimiser_kwargs)
        self.num_resamples = 40

    def _sanitise_inputs(self):
        """
        Check and remove any duplicate optimiser options.
        """
        # Unpack values from any nested options dictionary
        if "options" in self.unset_options.keys():
            key_list = list(self.unset_options["options"].keys())
            for key in key_list:
                if key not in self.unset_options.keys():
                    self.unset_options[key] = self.unset_options["options"].pop(key)
                else:
                    raise Exception(
                        f"A duplicate {key} option was found in the options dictionary."
                    )
            self.unset_options.pop("options")

        # Check for duplicate keywords
        expected_keys = ["maxiter", "popsize"]
        alternative_keys = ["max_iterations", "population_size"]
        for exp_key, alt_key in zip(expected_keys, alternative_keys):
            if alt_key in self.unset_options.keys():
                if exp_key in self.unset_options.keys():
                    raise Exception(
                        "The alternative {alt_key} option was passed in addition to the expected {exp_key} option."
                    )
                else:  # rename
                    self.unset_options[exp_key] = self.unset_options.pop(alt_key)

        # Convert bounds to SciPy format
        if isinstance(self.bounds, dict):
            self._scipy_bounds = [
                (lower, upper)
                for lower, upper in zip(self.bounds["lower"], self.bounds["upper"])
            ]
        else:
            self._scipy_bounds = self.bounds

    def _run(self):
        """
        Internal method to run the optimization using a PyBOP optimiser.

        Returns
        -------
        result : pybop.Result
            The result of the optimisation including the optimised parameter values and cost.
        """
        result = self._run_optimiser()

        return Result(
            x=result.x,
            final_cost=self.cost(result.x),
            n_iterations=result.nit,
            scipy_result=result,
        )


class SciPyMinimize(BaseSciPyOptimiser):
    """
    Adapts SciPy's minimize function for use as an optimization strategy.

    This class provides an interface to various scalar minimization algorithms implemented in SciPy,
    allowing fine-tuning of the optimization process through method selection and option configuration.

    Parameters
    ----------
    **optimiser_kwargs : optional
        Valid SciPy Minimize option keys and their values, For example:
        x0 : array_like
            Initial position from which optimisation will start.
        bounds : dict, sequence or scipy.optimize.Bounds
            Bounds for variables as supported by the selected method.
        method : str
            The optimisation method, options include:
            'Nelder-Mead', 'Powell', 'CG', 'BFGS', 'Newton-CG', 'L-BFGS-B', 'TNC', 'COBYLA',
            'SLSQP', 'trust-constr', 'dogleg', 'trust-ncg', 'trust-exact', 'trust-krylov'.

    See Also
    --------
    scipy.optimize.minimize : The SciPy method this class is based on.
    """

    def __init__(self, cost, **optimiser_kwargs):
        optimiser_options = dict(method="Nelder-Mead", jac=False)
        optimiser_options.update(**optimiser_kwargs)
        super().__init__(cost, **optimiser_options)

    def _set_up_optimiser(self):
        """
        Parse optimiser options.
        """
        # Check and remove any duplicate keywords in self.unset_options
        self._sanitise_inputs()

        # Apply default maxiter
        self._options = dict()
        self._options["options"] = dict()
        self._options["options"]["maxiter"] = self.default_max_iterations

        # Apply additional options and remove them from the options dictionary
        key_list = list(self.unset_options.keys())
        for key in key_list:
            if key in [
                "method",
                "hess",
                "hessp",
                "constraints",
                "tol",
            ]:
                self._options.update({key: self.unset_options.pop(key)})
            elif key == "jac":
                if self.unset_options["jac"] not in [True, False, None]:
                    raise ValueError(
                        f"Expected the jac option to be either True, False or None. Received: {self.unset_options[key]}"
                    )
                self._options.update({key: self.unset_options.pop(key)})
            elif key == "maxiter":
                # Nest this option within an options dictionary for SciPy minimize
                self._options["options"]["maxiter"] = self.unset_options.pop(key)

    def cost_wrapper(self, x):
        """
        Scale the cost function, preserving the sign convention, and eliminate nan values
        """
        self.log["x"].append([x])

        if not self._options["jac"]:
            cost = self.cost(x) / self._cost0
            if np.isinf(cost):
                self.inf_count += 1
                cost = 1 + 0.9**self.inf_count  # for fake finite gradient
            return cost if self.minimising else -cost

        L, dl = self.cost.evaluateS1(x)
        return (L, dl) if self.minimising else (-L, -dl)

    def _run_optimiser(self):
        """
        Executes the optimisation process using SciPy's minimize function.

        Returns
        -------
        result : scipy.optimize.OptimizeResult
            The result of the optimisation including the optimised parameter values and cost.
        """
        self.inf_count = 0

        # Add callback storing history of parameter values
        def callback(intermediate_result: OptimizeResult):
            self.log["x_best"].append(intermediate_result.x)
            self.log["cost"].append(
                intermediate_result.fun if self.minimising else -intermediate_result.fun
            )

        # Compute the absolute initial cost and resample if required
        self._cost0 = np.abs(self.cost(self.x0))
        if np.isinf(self._cost0):
<<<<<<< HEAD
            for i in range(1, self.num_resamples):
                self.x0 = self.parameters.rvs()
=======
            for _i in range(1, self.num_resamples):
                self.x0 = self.parameters.rvs(1)[0]
>>>>>>> 4638a60f
                self._cost0 = np.abs(self.cost(self.x0))
                if not np.isinf(self._cost0):
                    break
            if np.isinf(self._cost0):
                raise ValueError(
                    "The initial parameter values return an infinite cost."
                )

        return minimize(
            self.cost_wrapper,
            self.x0,
            bounds=self._scipy_bounds,
            callback=callback,
            **self._options,
        )

    def name(self):
        """
        Provides the name of the optimization strategy.

        Returns
        -------
        str
            The name 'SciPyMinimize'.
        """
        return "SciPyMinimize"


class SciPyDifferentialEvolution(BaseSciPyOptimiser):
    """
    Adapts SciPy's differential_evolution function for global optimization.

    This class provides a global optimization strategy based on differential evolution, useful for
    problems involving continuous parameters and potentially multiple local minima.

    Parameters
    ----------
    bounds : dict, sequence or scipy.optimize.Bounds
        Bounds for variables. Must be provided as it is essential for differential evolution.
    **optimiser_kwargs : optional
        Valid SciPy option keys and their values, for example:
        strategy : str
            The differential evolution strategy to use.
        maxiter : int
            Maximum number of iterations to perform.
        popsize : int
            The number of individuals in the population.

    See Also
    --------
    scipy.optimize.differential_evolution : The SciPy method this class is based on.
    """

    def __init__(self, cost, **optimiser_kwargs):
        optimiser_options = dict(strategy="best1bin", popsize=15)
        optimiser_options.update(**optimiser_kwargs)
        super().__init__(cost, **optimiser_options)

    def _set_up_optimiser(self):
        """
        Parse optimiser options.
        """
        # Check and remove any duplicate keywords in self.unset_options
        self._sanitise_inputs()

        # Check bounds
        if self._scipy_bounds is None:
            raise ValueError("Bounds must be specified for differential_evolution.")
        else:
            if not all(
                np.isfinite(value) for pair in self._scipy_bounds for value in pair
            ):
                raise ValueError("Bounds must be specified for differential_evolution.")

        # Apply default maxiter and tolerance
        self._options = dict()
        self._options["maxiter"] = self.default_max_iterations
        self._options["tol"] = 1e-5

        # Apply additional options and remove them from the options dictionary
        key_list = list(self.unset_options.keys())
        for key in key_list:
            if key in [
                "strategy",
                "maxiter",
                "popsize",
                "tol",
                "mutation",
                "recombination",
                "seed",
                "disp",
                "polish",
                "init",
                "atol",
                "updating",
                "workers",
                "constraints",
                "tol",
                "integrality",
                "vectorized",
            ]:
                self._options.update({key: self.unset_options.pop(key)})

    def _run_optimiser(self):
        """
        Executes the optimization process using SciPy's differential_evolution function.

        Returns
        -------
        result : scipy.optimize.OptimizeResult
            The result of the optimisation including the optimised parameter values and cost.
        """
        if self.x0 is not None:
            print(
                "Ignoring x0. Initial conditions are not used for differential_evolution."
            )
            self.x0 = None

        # Add callback storing history of parameter values
        def callback(intermediate_result: OptimizeResult):
            self.log["x_best"].append(intermediate_result.x)
            self.log["cost"].append(
                intermediate_result.fun if self.minimising else -intermediate_result.fun
            )

        def cost_wrapper(x):
            self.log["x"].append([x])
            return self.cost(x) if self.minimising else -self.cost(x)

        return differential_evolution(
            cost_wrapper,
            self._scipy_bounds,
            callback=callback,
            **self._options,
        )

    def name(self):
        """
        Provides the name of the optimization strategy.

        Returns
        -------
        str
            The name 'SciPyDifferentialEvolution'.
        """
        return "SciPyDifferentialEvolution"<|MERGE_RESOLUTION|>--- conflicted
+++ resolved
@@ -178,13 +178,8 @@
         # Compute the absolute initial cost and resample if required
         self._cost0 = np.abs(self.cost(self.x0))
         if np.isinf(self._cost0):
-<<<<<<< HEAD
-            for i in range(1, self.num_resamples):
+            for _i in range(1, self.num_resamples):
                 self.x0 = self.parameters.rvs()
-=======
-            for _i in range(1, self.num_resamples):
-                self.x0 = self.parameters.rvs(1)[0]
->>>>>>> 4638a60f
                 self._cost0 = np.abs(self.cost(self.x0))
                 if not np.isinf(self._cost0):
                     break
