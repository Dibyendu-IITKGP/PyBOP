import warnings
from collections import OrderedDict
from typing import Union

import numpy as np

from pybop._utils import is_numeric

Inputs = dict[str, float]


class Parameter:
    """
    Represents a parameter within the PyBOP framework.

    This class encapsulates the definition of a parameter, including its name, prior
    distribution, initial value, bounds, and a margin to ensure the parameter stays
    within feasible limits during optimization or sampling.

    Parameters
    ----------
    name : str
        The name of the parameter.
    initial_value : float, optional
        The initial value to be assigned to the parameter. Defaults to None.
    prior : scipy.stats distribution, optional
        The prior distribution from which parameter values are drawn. Defaults to None.
    bounds : tuple, optional
        A tuple defining the lower and upper bounds for the parameter.
        Defaults to None.

    Raises
    ------
    ValueError
        If the lower bound is not strictly less than the upper bound, or if
        the margin is set outside the interval (0, 1).
    """

    def __init__(
        self, name, initial_value=None, true_value=None, prior=None, bounds=None
    ):
        """
        Construct the parameter class with a name, initial value, prior, and bounds.
        """
        self.name = name
        self.prior = prior
        self.true_value = true_value
        self.initial_value = initial_value
        self.value = initial_value
        self.applied_prior_bounds = False
        self.set_bounds(bounds)
        self.margin = 1e-4

    def rvs(self, n_samples, random_state=None):
        """
        Draw random samples from the parameter's prior distribution.

        The samples are constrained to be within the parameter's bounds, excluding
        a predefined margin at the boundaries.

        Parameters
        ----------
        n_samples : int
            The number of samples to draw.

        Returns
        -------
        array-like
            An array of samples drawn from the prior distribution within the parameter's bounds.
        """
        samples = self.prior.rvs(n_samples, random_state=random_state)

        # Constrain samples to be within bounds
        if self.bounds is not None:
            offset = self.margin * (self.upper_bound - self.lower_bound)
            samples = np.clip(
                samples, self.lower_bound + offset, self.upper_bound - offset
            )

        return samples

    def update(self, initial_value=None, value=None):
        """
        Update the parameter's current value.

        Parameters
        ----------
        value : float
            The new value to be assigned to the parameter.
        """
        if initial_value is not None:
            self.initial_value = initial_value
            self.value = initial_value
        if value is not None:
            self.value = value
        if initial_value is None and value is None:
            raise ValueError("No value provided to update parameter")

    def __repr__(self):
        """
        Return a string representation of the Parameter instance.

        Returns
        -------
        str
            A string including the parameter's name, prior, bounds, and current value.
        """
        return f"Parameter: {self.name} \n Prior: {self.prior} \n Bounds: {self.bounds} \n Value: {self.value}"

    def set_margin(self, margin):
        """
        Set the margin to a specified positive value less than 1.

        The margin is used to ensure parameter samples are not drawn exactly at the bounds,
        which may be problematic in some optimization or sampling algorithms.

        Parameters
        ----------
        margin : float
            The new margin value to be used, which must be in the interval (0, 1).

        Raises
        ------
        ValueError
            If the margin is not between 0 and 1.
        """
        if not 0 < margin < 1:
            raise ValueError("Margin must be between 0 and 1")

        self.margin = margin

    def set_bounds(self, bounds=None, boundary_multiplier=6):
        """
        Set the upper and lower bounds.

        Parameters
        ----------
        bounds : tuple, optional
            A tuple defining the lower and upper bounds for the parameter.
            Defaults to None.
        boundary_multiplier : float, optional
            Used to define the bounds when no bounds are passed but the parameter has
            a prior distribution (default: 6).

        Raises
        ------
        ValueError
            If the lower bound is not strictly less than the upper bound, or if
            the margin is set outside the interval (0, 1).
        """
        if bounds is not None:
            if bounds[0] >= bounds[1]:
                raise ValueError("Lower bound must be less than upper bound")
            else:
                self.lower_bound = bounds[0]
                self.upper_bound = bounds[1]
        elif self.prior is not None:
            self.applied_prior_bounds = True
            self.lower_bound = self.prior.mean - boundary_multiplier * self.prior.sigma
            self.upper_bound = self.prior.mean + boundary_multiplier * self.prior.sigma
            bounds = [self.lower_bound, self.upper_bound]
            print("Default bounds applied based on prior distribution.")

        self.bounds = bounds

    def get_initial_value(self) -> float:
        """
        Return the initial value of each parameter.
        """
        if self.initial_value is None:
            sample = self.rvs(1)
            self.update(initial_value=sample[0])

        return self.initial_value


class Parameters:
    """
    Represents a set of uncertain parameters within the PyBOP framework.

    This class encapsulates the definition of a parameter, including its name, prior
    distribution, initial value, bounds, and a margin to ensure the parameter stays
    within feasible limits during optimisation or sampling.

    Parameters
    ----------
    parameter_list : pybop.Parameter or Dict
    """

    def __init__(self, *args):
        self.param = OrderedDict()
        for param in args:
            self.add(param)

    def __getitem__(self, key: str) -> Parameter:
        """
        Return the parameter dictionary corresponding to a particular key.

        Parameters
        ----------
        key : str
            The name of a parameter.

        Returns
        -------
        pybop.Parameter
            The Parameter object.

        Raises
        ------
        ValueError
            The key must be the name of one of the parameters.
        """
        if key not in self.param.keys():
            raise ValueError(f"The key {key} is not the name of a parameter.")

        return self.param[key]

    def __len__(self) -> int:
        return len(self.param)

    def keys(self) -> list:
        """
        A list of parameter names
        """
        return list(self.param.keys())

    def __iter__(self):
        self.index = 0
        return self

    def __next__(self):
        parameter_names = self.keys()
        if self.index == len(parameter_names):
            raise StopIteration
        name = parameter_names[self.index]
        self.index = self.index + 1
        return self.param[name]

    def add(self, parameter):
        """
        Construct the parameter class with a name, initial value, prior, and bounds.
        """
        if isinstance(parameter, Parameter):
            if parameter.name in self.param.keys():
                raise ValueError(
                    f"There is already a parameter with the name {parameter.name} "
                    "in the Parameters object. Please remove the duplicate entry."
                )
            self.param[parameter.name] = parameter
        elif isinstance(parameter, dict):
            if "name" not in parameter.keys():
                raise Exception("Parameter requires a name.")
            name = parameter["name"]
            if name in self.param.keys():
                raise ValueError(
                    f"There is already a parameter with the name {name} "
                    "in the Parameters object. Please remove the duplicate entry."
                )
            self.param[name] = Parameter(**parameter)
        else:
            raise TypeError("Each parameter input must be a Parameter or a dictionary.")

    def remove(self, parameter_name):
        """
        Remove the `Parameter` object from the `Parameters` dictionary.
        """
        if not isinstance(parameter_name, str):
            raise TypeError("The input parameter_name is not a string.")
        if parameter_name not in self.param.keys():
            raise ValueError("This parameter does not exist in the Parameters object.")

        # Remove the parameter
        self.param.pop(parameter_name)

    def join(self, parameters=None):
        """
        Join two Parameters objects into the first by copying across each Parameter.

        Parameters
        ----------
        parameters : pybop.Parameters
        """
        for param in parameters:
            if param not in self.param.values():
                self.add(param)
            else:
                print(f"Discarding duplicate {param.name}.")

    def get_bounds(self) -> dict:
        """
        Get bounds, for either all or no parameters.
        """
        all_unbounded = True  # assumption
        bounds = {"lower": [], "upper": []}

        for param in self.param.values():
            if param.bounds is not None:
                bounds["lower"].append(param.bounds[0])
                bounds["upper"].append(param.bounds[1])
                all_unbounded = False
            else:
                bounds["lower"].append(-np.inf)
                bounds["upper"].append(np.inf)
        if all_unbounded:
            bounds = None

        return bounds

    def update(self, initial_values=None, values=None, bounds=None):
        """
        Set value of each parameter.
        """
        for i, param in enumerate(self.param.values()):
            if initial_values is not None:
                param.update(initial_value=initial_values[i])
            if values is not None:
                param.update(value=values[i])
            if bounds is not None:
                if isinstance(bounds, dict):
                    param.set_bounds(bounds=[bounds["lower"][i], bounds["upper"][i]])
                else:
                    param.set_bounds(bounds=bounds[i])

<<<<<<< HEAD
    def rvs(self, n_samples: int = 1) -> List:
=======
    def rvs(self, n_samples: int) -> list:
>>>>>>> 4638a60f
        """
        Draw random samples from each parameter's prior distribution.

        The samples are constrained to be within the parameter's bounds, excluding
        a predefined margin at the boundaries.

        Parameters
        ----------
        n_samples : int
            The number of samples to draw.

        Returns
        -------
        array-like
            An array of samples drawn from the prior distribution within each parameter's bounds.
        """
        all_samples = []

        for param in self.param.values():
            samples = param.rvs(n_samples)

            # Constrain samples to be within bounds
            if param.bounds is not None:
                offset = param.margin * (param.upper_bound - param.lower_bound)
                samples = np.clip(
                    samples, param.lower_bound + offset, param.upper_bound - offset
                )

            all_samples.append(samples)

        return np.concatenate(all_samples)

    def get_sigma0(self) -> list:
        """
        Get the standard deviation, for either all or no parameters.
        """
        all_have_sigma = True  # assumption
        sigma0 = []

        for param in self.param.values():
            if hasattr(param.prior, "sigma"):
                sigma0.append(param.prior.sigma)
            else:
                all_have_sigma = False
        if not all_have_sigma:
            sigma0 = None

        return sigma0

    def initial_value(self) -> np.ndarray:
        """
        Return the initial value of each parameter.
        """
        initial_values = []

        for param in self.param.values():
            if param.initial_value is None:
                initial_value = param.rvs(1)[0]
                param.update(initial_value=initial_value)
            initial_values.append(param.initial_value)

        return np.asarray(initial_values)

    def current_value(self) -> np.ndarray:
        """
        Return the current value of each parameter.
        """
        current_values = []

        for param in self.param.values():
            current_values.append(param.value)

        return np.asarray(current_values)

    def true_value(self) -> np.ndarray:
        """
        Return the true value of each parameter.
        """
        true_values = []

        for param in self.param.values():
            true_values.append(param.true_value)

        return np.asarray(true_values)

    def get_bounds_for_plotly(self):
        """
        Retrieve parameter bounds in the format expected by Plotly.

        Returns
        -------
        bounds : numpy.ndarray
            An array of shape (n_parameters, 2) containing the bounds for each parameter.
        """
        bounds = np.empty((len(self), 2))

        for i, param in enumerate(self.param.values()):
            if param.applied_prior_bounds:
                warnings.warn(
                    "Bounds were created from prior distributions. "
                    "Please provide bounds for better plotting results.",
                    UserWarning,
                    stacklevel=2,
                )
            elif param.bounds is not None:
                bounds[i] = param.bounds
            else:
                raise ValueError("All parameters require bounds for plotting.")

        return bounds

    def as_dict(self, values=None) -> dict:
        """
        Parameters
        ----------
        values : list or str, optional
            A list of parameter values or one of the strings "initial" or "true" which can be used
            to obtain a dictionary of parameters.

        Returns
        -------
        Inputs
            A parameters dictionary.
        """
        if values is None:
            values = self.current_value()
        elif isinstance(values, str):
            if values == "initial":
                values = self.initial_value()
            elif values == "true":
                values = self.true_value()
        return {key: values[i] for i, key in enumerate(self.param.keys())}

    def verify(self, inputs: Union[Inputs, None] = None):
        """
        Verify that the inputs are an Inputs dictionary or numeric values
        which can be used to construct an Inputs dictionary

        Parameters
        ----------
        inputs : Inputs or numeric
        """
        if inputs is None or isinstance(inputs, dict):
            return inputs
        elif (isinstance(inputs, list) and all(is_numeric(x) for x in inputs)) or all(
            is_numeric(x) for x in list(inputs)
        ):
            return self.as_dict(inputs)
        else:
            raise TypeError(
                f"Inputs must be a dictionary or numeric. Received {type(inputs)}"
            )<|MERGE_RESOLUTION|>--- conflicted
+++ resolved
@@ -322,11 +322,7 @@
                 else:
                     param.set_bounds(bounds=bounds[i])
 
-<<<<<<< HEAD
-    def rvs(self, n_samples: int = 1) -> List:
-=======
-    def rvs(self, n_samples: int) -> list:
->>>>>>> 4638a60f
+    def rvs(self, n_samples: int = 1) -> list:
         """
         Draw random samples from each parameter's prior distribution.
 
