from collections import OrderedDict
from typing import Dict, List

import numpy as np

from pybop._utils import is_numeric


class Parameter:
    """
    Represents a parameter within the PyBOP framework.

    This class encapsulates the definition of a parameter, including its name, prior
    distribution, initial value, bounds, and a margin to ensure the parameter stays
    within feasible limits during optimization or sampling.

    Parameters
    ----------
    name : str
        The name of the parameter.
    initial_value : float, optional
        The initial value to be assigned to the parameter. Defaults to None.
    prior : scipy.stats distribution, optional
        The prior distribution from which parameter values are drawn. Defaults to None.
    bounds : tuple, optional
        A tuple defining the lower and upper bounds for the parameter.
        Defaults to None.

    Raises
    ------
    ValueError
        If the lower bound is not strictly less than the upper bound, or if
        the margin is set outside the interval (0, 1).
    """

    def __init__(
        self, name, initial_value=None, true_value=None, prior=None, bounds=None
    ):
        """
        Construct the parameter class with a name, initial value, prior, and bounds.
        """
        self.name = name
        self.prior = prior
        self.true_value = true_value
        self.initial_value = initial_value
        self.value = initial_value
        self.set_bounds(bounds)
        self.margin = 1e-4

    def rvs(self, n_samples, random_state=None):
        """
        Draw random samples from the parameter's prior distribution.

        The samples are constrained to be within the parameter's bounds, excluding
        a predefined margin at the boundaries.

        Parameters
        ----------
        n_samples : int
            The number of samples to draw.

        Returns
        -------
        array-like
            An array of samples drawn from the prior distribution within the parameter's bounds.
        """
        samples = self.prior.rvs(n_samples, random_state=random_state)

        # Constrain samples to be within bounds
        if self.bounds is not None:
            offset = self.margin * (self.upper_bound - self.lower_bound)
            samples = np.clip(
                samples, self.lower_bound + offset, self.upper_bound - offset
            )

        return samples

    def update(self, initial_value=None, value=None):
        """
        Update the parameter's current value.

        Parameters
        ----------
        value : float
            The new value to be assigned to the parameter.
        """
        if initial_value is not None:
            self.initial_value = initial_value
            self.value = initial_value
        if value is not None:
            self.value = value
        if initial_value is None and value is None:
            raise ValueError("No value provided to update parameter")

    def __repr__(self):
        """
        Return a string representation of the Parameter instance.

        Returns
        -------
        str
            A string including the parameter's name, prior, bounds, and current value.
        """
        return f"Parameter: {self.name} \n Prior: {self.prior} \n Bounds: {self.bounds} \n Value: {self.value}"

    def set_margin(self, margin):
        """
        Set the margin to a specified positive value less than 1.

        The margin is used to ensure parameter samples are not drawn exactly at the bounds,
        which may be problematic in some optimization or sampling algorithms.

        Parameters
        ----------
        margin : float
            The new margin value to be used, which must be in the interval (0, 1).

        Raises
        ------
        ValueError
            If the margin is not between 0 and 1.
        """
        if not 0 < margin < 1:
            raise ValueError("Margin must be between 0 and 1")

        self.margin = margin

    def set_bounds(self, bounds=None, boundary_multiplier=6):
        """
        Set the upper and lower bounds.

        Parameters
        ----------
        bounds : tuple, optional
            A tuple defining the lower and upper bounds for the parameter.
            Defaults to None.
        boundary_multiplier : float, optional
            Used to define the bounds when no bounds are passed but the parameter has
            a prior distribution (default: 6).

        Raises
        ------
        ValueError
            If the lower bound is not strictly less than the upper bound, or if
            the margin is set outside the interval (0, 1).
        """
        if bounds is not None:
            if bounds[0] >= bounds[1]:
                raise ValueError("Lower bound must be less than upper bound")
            else:
                self.lower_bound = bounds[0]
                self.upper_bound = bounds[1]
        elif self.prior is not None:
            self.lower_bound = self.prior.mean - boundary_multiplier * self.prior.sigma
            self.upper_bound = self.prior.mean + boundary_multiplier * self.prior.sigma
            bounds = [self.lower_bound, self.upper_bound]

        self.bounds = bounds

    def get_initial_value(self) -> float:
        """
        Return the initial value of each parameter.
        """
        if self.initial_value is None:
            sample = self.rvs(1)
            self.update(initial_value=sample[0])

        return self.initial_value


class Parameters:
    """
    Represents a set of uncertain parameters within the PyBOP framework.

    This class encapsulates the definition of a parameter, including its name, prior
    distribution, initial value, bounds, and a margin to ensure the parameter stays
    within feasible limits during optimisation or sampling.

    Parameters
    ----------
    parameter_list : pybop.Parameter or Dict
    """

    def __init__(self, *args):
        self.param = OrderedDict()
        for param in args:
            self.add(param)

    def __getitem__(self, key: str):
        """
        Return the parameter dictionary corresponding to a particular key.

        Parameters
        ----------
        key : str
            The name of a parameter.

        Returns
        -------
        pybop.Parameter
            The Parameter object.

        Raises
        ------
        ValueError
            The key must be the name of one of the parameters.
        """
        if key not in self.param.keys():
            raise ValueError(f"The key {key} is not the name of a parameter.")

        return self.param[key]

    def __len__(self) -> int:
        return len(self.param)

    def keys(self) -> List:
        """
        A list of parameter names
        """
        return list(self.param.keys())

    def __iter__(self):
        self.index = 0
        return self

    def __next__(self):
        parameter_names = self.keys()
        if self.index == len(parameter_names):
            raise StopIteration
        name = parameter_names[self.index]
        self.index = self.index + 1
        return self.param[name]

    def add(self, parameter):
        """
        Construct the parameter class with a name, initial value, prior, and bounds.
        """
        if isinstance(parameter, Parameter):
            if parameter.name in self.param.keys():
                raise ValueError(
                    f"There is already a parameter with the name {parameter.name} "
                    + "in the Parameters object. Please remove the duplicate entry."
                )
            self.param[parameter.name] = parameter
        elif isinstance(parameter, dict):
            if "name" not in parameter.keys():
                raise Exception("Parameter requires a name.")
            name = parameter["name"]
            if name in self.param.keys():
                raise ValueError(
                    f"There is already a parameter with the name {name} "
                    + "in the Parameters object. Please remove the duplicate entry."
                )
            self.param[name] = Parameter(**parameter)
        else:
            raise TypeError("Each parameter input must be a Parameter or a dictionary.")

    def remove(self, parameter_name):
        """
        Remove the `Parameter` object from the `Parameters` dictionary.
        """
        if not isinstance(parameter_name, str):
            raise TypeError("The input parameter_name is not a string.")
        if parameter_name not in self.param.keys():
            raise ValueError("This parameter does not exist in the Parameters object.")

        # Remove the parameter
        self.param.pop(parameter_name)

    def join(self, parameters=None):
        """
        Join two Parameters objects into the first by copying across each Parameter.

        Parameters
        ----------
        parameters : pybop.Parameters
        """
        for param in parameters:
            if param not in self.param.values():
                self.add(param)
            else:
                print(f"Discarding duplicate {param.name}.")

    def get_bounds(self) -> Dict:
        """
        Get bounds, for either all or no parameters.
        """
        all_unbounded = True  # assumption
        bounds = {"lower": [], "upper": []}

        for param in self.param.values():
            if param.bounds is not None:
                bounds["lower"].append(param.bounds[0])
                bounds["upper"].append(param.bounds[1])
                all_unbounded = False
            else:
                bounds["lower"].append(-np.inf)
                bounds["upper"].append(np.inf)
        if all_unbounded:
            bounds = None

        return bounds

    def update(self, initial_values=None, values=None, bounds=None):
        """
        Set value of each parameter.
        """
        for i, param in enumerate(self.param.values()):
            if initial_values is not None:
                param.update(initial_value=initial_values[i])
            if values is not None:
                param.update(value=values[i])
            if bounds is not None:
                if isinstance(bounds, Dict):
                    param.set_bounds(bounds=[bounds["lower"][i], bounds["upper"][i]])
                else:
                    param.set_bounds(bounds=bounds[i])

    def rvs(self, n_samples: int) -> List:
        """
        Draw random samples from each parameter's prior distribution.

        The samples are constrained to be within the parameter's bounds, excluding
        a predefined margin at the boundaries.

        Parameters
        ----------
        n_samples : int
            The number of samples to draw.

        Returns
        -------
        array-like
            An array of samples drawn from the prior distribution within each parameter's bounds.
        """
        all_samples = []

        for param in self.param.values():
            samples = param.rvs(n_samples)

            # Constrain samples to be within bounds
            if param.bounds is not None:
                offset = param.margin * (param.upper_bound - param.lower_bound)
                samples = np.clip(
                    samples, param.lower_bound + offset, param.upper_bound - offset
                )

            all_samples.append(samples)

        return all_samples

    def get_sigma0(self) -> List:
        """
        Get the standard deviation, for either all or no parameters.
        """
        all_have_sigma = True  # assumption
        sigma0 = []

        for param in self.param.values():
            if hasattr(param.prior, "sigma"):
                sigma0.append(param.prior.sigma)
            else:
                all_have_sigma = False
        if not all_have_sigma:
            sigma0 = None

        return sigma0

    def initial_value(self) -> List:
        """
        Return the initial value of each parameter.
        """
        initial_values = []

        for param in self.param.values():
<<<<<<< HEAD
            initial_value = param.get_initial_value()
            initial_values.append(initial_value)
=======
            if param.initial_value is None:
                initial_value = param.rvs(1)[0]
                param.update(initial_value=initial_value)
            initial_values.append(param.initial_value)
>>>>>>> 467f1f4d

        return initial_values

    def current_value(self) -> List:
        """
        Return the current value of each parameter.
        """
        current_values = []

        for param in self.param.values():
            current_values.append(param.value)

        return current_values

    def true_value(self) -> List:
        """
        Return the true value of each parameter.
        """
        true_values = []

        for param in self.param.values():
            true_values.append(param.true_value)

        return true_values

    def get_bounds_for_plotly(self):
        """
        Retrieve parameter bounds in the format expected by Plotly.

        Returns
        -------
        bounds : numpy.ndarray
            An array of shape (n_parameters, 2) containing the bounds for each parameter.
        """
        bounds = np.empty((len(self), 2))

        for i, param in enumerate(self.param.values()):
            if param.bounds is not None:
                bounds[i] = param.bounds
            else:
                raise ValueError("All parameters require bounds for plotting.")

        return bounds

<<<<<<< HEAD
    def as_dict(self, keys: List[str] = None, values: np.array = None) -> Dict:
        if keys is None:
            keys = self.param.keys()
        if values is None:
            values = self.current_value()
        return {key: values[i] for i, key in enumerate(keys)}
=======
    def as_dict(self, values=None) -> Dict:
        """
        Parameters
        ----------
        values : list or str, optional
            A list of parameter values or one of the strings "initial" or "true" which can be used
            to obtain a dictionary of parameters.

        Returns
        -------
        Inputs
            A parameters dictionary.
        """
        if values is None:
            values = self.current_value()
        elif isinstance(values, str):
            if values == "initial":
                values = self.initial_value()
            elif values == "true":
                values = self.true_value()
        return {key: values[i] for i, key in enumerate(self.param.keys())}

    def verify(self, inputs=None):
        """
        Verify that the inputs are an Inputs dictionary or numeric values
        which can be used to construct an Inputs dictionary

        Parameters
        ----------
        inputs : Inputs or numeric
        """
        if inputs is None or isinstance(inputs, Dict):
            return inputs
        elif (isinstance(inputs, list) and all(is_numeric(x) for x in inputs)) or all(
            is_numeric(x) for x in list(inputs)
        ):
            return self.as_dict(inputs)
        else:
            raise TypeError(
                f"Inputs must be a dictionary or numeric. Received {type(inputs)}"
            )
>>>>>>> 467f1f4d
<|MERGE_RESOLUTION|>--- conflicted
+++ resolved
@@ -373,15 +373,10 @@
         initial_values = []
 
         for param in self.param.values():
-<<<<<<< HEAD
-            initial_value = param.get_initial_value()
-            initial_values.append(initial_value)
-=======
             if param.initial_value is None:
                 initial_value = param.rvs(1)[0]
                 param.update(initial_value=initial_value)
             initial_values.append(param.initial_value)
->>>>>>> 467f1f4d
 
         return initial_values
 
@@ -426,14 +421,6 @@
 
         return bounds
 
-<<<<<<< HEAD
-    def as_dict(self, keys: List[str] = None, values: np.array = None) -> Dict:
-        if keys is None:
-            keys = self.param.keys()
-        if values is None:
-            values = self.current_value()
-        return {key: values[i] for i, key in enumerate(keys)}
-=======
     def as_dict(self, values=None) -> Dict:
         """
         Parameters
@@ -474,5 +461,4 @@
         else:
             raise TypeError(
                 f"Inputs must be a dictionary or numeric. Received {type(inputs)}"
-            )
->>>>>>> 467f1f4d
+            )