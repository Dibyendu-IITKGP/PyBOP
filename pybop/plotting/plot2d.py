import sys

import numpy as np

from pybop import Optimisation, PlotlyManager


def plot2d(
    cost_or_optim, gradient=False, bounds=None, steps=10, show=True, **layout_kwargs
):
    """
    Plot a 2D visualisation of a cost landscape using Plotly.

    This function generates a contour plot representing the cost landscape for a provided
    callable cost function over a grid of parameter values within the specified bounds.

    Parameters
    ----------
    cost_or_optim : a callable cost function, pybop Cost or Optimisation object
        Either:
        - the cost function to be evaluated. Must accept a list of parameter values and return a cost value.
        - an Optimisation object which provides a specific optimisation trace overlaid on the cost landscape.
    gradient : bool, optional
        If True, the gradient is shown (default: False).
    bounds : numpy.ndarray, optional
        A 2x2 array specifying the [min, max] bounds for each parameter. If None, uses `get_param_bounds`.
    steps : int, optional
        The number of intervals to divide the parameter space into along each dimension (default is 10).
    show : bool, optional
        If True, the figure is shown upon creation (default: True).
    **layout_kwargs : optional
        Valid Plotly layout keys and their values,
        e.g. `xaxis_title="Time [s]"` or
        `xaxis={"title": "Time [s]", "titlefont_size": 18}`.

    Returns
    -------
    plotly.graph_objs.Figure
        The Plotly figure object containing the cost landscape plot.

    Raises
    ------
    ValueError
        If the cost function does not return a valid cost when called with a parameter list.
    """

    # Assign input as a cost or optimisation object
<<<<<<< HEAD
    if isinstance(cost_or_optim, Optimisation):
=======
    if isinstance(cost_or_optim, (pybop.BaseOptimiser, pybop.Optimisation)):
>>>>>>> 9e0058f6
        optim = cost_or_optim
        plot_optim = True
        cost = optim.cost
    else:
        cost = cost_or_optim
        plot_optim = False

    # Set up parameter bounds
    if bounds is None:
        bounds = get_param_bounds(cost)
    else:
        bounds = bounds

    # Generate grid
    x = np.linspace(bounds[0, 0], bounds[0, 1], steps)
    y = np.linspace(bounds[1, 0], bounds[1, 1], steps)

    # Initialize cost matrix
    costs = np.zeros((len(y), len(x)))

    # Populate cost matrix
    for i, xi in enumerate(x):
        for j, yj in enumerate(y):
            costs[j, i] = cost(np.array([xi, yj]))

    if gradient:
        grad_parameter_costs = []

        # Determine the number of gradient outputs from cost.evaluateS1
        num_gradients = len(cost.evaluateS1(np.array([x[0], y[0]]))[1])

        # Create an array to hold each gradient output & populate
        grads = [np.zeros((len(y), len(x))) for _ in range(num_gradients)]
        for i, xi in enumerate(x):
            for j, yj in enumerate(y):
                (*current_grads,) = cost.evaluateS1(np.array([xi, yj]))[1]
                for k, grad_output in enumerate(current_grads):
                    grads[k][j, i] = grad_output

        # Append the arrays to the grad_parameter_costs list
        grad_parameter_costs.extend(grads)

    # Import plotly only when needed
    go = PlotlyManager().go

    # Set default layout properties
    layout_options = dict(
        title="Cost Landscape",
        title_x=0.5,
        title_y=0.9,
        width=600,
        height=600,
        xaxis=dict(range=bounds[0]),
        yaxis=dict(range=bounds[1]),
    )
    if hasattr(cost, "parameters"):
        layout_options["xaxis_title"] = cost.parameters[0].name
        layout_options["yaxis_title"] = cost.parameters[1].name
    layout = go.Layout(layout_options)

    # Create contour plot and update the layout
    fig = go.Figure(data=[go.Contour(x=x, y=y, z=costs)], layout=layout)

    if plot_optim:
        # Plot the optimisation trace
        optim_trace = np.array([item for sublist in optim.log for item in sublist])
        optim_trace = optim_trace.reshape(-1, 2)
        fig.add_trace(
            go.Scatter(
                x=optim_trace[:, 0],
                y=optim_trace[:, 1],
                mode="markers",
                marker=dict(
                    color=[i / len(optim_trace) for i in range(len(optim_trace))],
                    colorscale="YlOrBr",
                    showscale=False,
                ),
                showlegend=False,
            )
        )

        # Plot the initial guess
        if optim.x0 is not None:
            fig.add_trace(
                go.Scatter(
                    x=[optim.x0[0]],
                    y=[optim.x0[1]],
                    mode="markers",
                    marker_symbol="circle",
                    marker=dict(
                        color="mediumspringgreen",
                        line_color="mediumspringgreen",
                        line_width=1,
                        size=14,
                        showscale=False,
                    ),
                    showlegend=False,
                )
            )

    # Update the layout and display the figure
    fig.update_layout(**layout_kwargs)
    if "ipykernel" in sys.modules and show:
        fig.show("svg")
    elif show:
        fig.show()

    if gradient:
        grad_figs = []
        for i, grad_costs in enumerate(grad_parameter_costs):
            # Update title for gradient plots
            updated_layout_options = layout_options.copy()
            updated_layout_options["title"] = f"Gradient for Parameter: {i+1}"

            # Create contour plot with updated layout options
            grad_layout = go.Layout(updated_layout_options)

            # Create fig
            grad_fig = go.Figure(
                data=[go.Contour(x=x, y=y, z=grad_costs)], layout=grad_layout
            )
            grad_fig.update_layout(**layout_kwargs)

            if "ipykernel" in sys.modules and show:
                grad_fig.show("svg")
            elif show:
                grad_fig.show()

            # append grad_fig to list
            grad_figs.append(grad_fig)

        return fig, grad_figs

    return fig


def get_param_bounds(cost):
    """
    Retrieve parameter bounds from a cost object's associated problem parameters.

    Parameters
    ----------
    cost : object
        The cost object with an associated 'problem' attribute containing 'parameters'.

    Returns
    -------
    bounds : numpy.ndarray
        An array of shape (n_parameters, 2) containing the bounds for each parameter.
    """
    bounds = np.empty((len(cost.parameters), 2))
    for i, param in enumerate(cost.parameters):
        if param.bounds is not None:
            bounds[i] = param.bounds
        else:
            raise ValueError("plot2d could not find bounds required for plotting")

    return bounds<|MERGE_RESOLUTION|>--- conflicted
+++ resolved
@@ -2,7 +2,7 @@
 
 import numpy as np
 
-from pybop import Optimisation, PlotlyManager
+from pybop import BaseOptimiser, Optimisation, PlotlyManager
 
 
 def plot2d(
@@ -45,11 +45,7 @@
     """
 
     # Assign input as a cost or optimisation object
-<<<<<<< HEAD
-    if isinstance(cost_or_optim, Optimisation):
-=======
-    if isinstance(cost_or_optim, (pybop.BaseOptimiser, pybop.Optimisation)):
->>>>>>> 9e0058f6
+    if isinstance(cost_or_optim, (BaseOptimiser, Optimisation)):
         optim = cost_or_optim
         plot_optim = True
         cost = optim.cost
