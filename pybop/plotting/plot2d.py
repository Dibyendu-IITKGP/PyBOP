--- conflicted
+++ resolved
@@ -163,11 +163,7 @@
 
     if plot_optim:
         # Plot the optimisation trace
-<<<<<<< HEAD
-        optim_trace = np.array([item[:2] for sublist in optim.log for item in sublist])
-=======
-        optim_trace = np.array([item for sublist in optim.log["x"] for item in sublist])
->>>>>>> e0421a57
+        optim_trace = np.array([item[:2] for sublist in optim.log["x"] for item in sublist])
         optim_trace = optim_trace.reshape(-1, 2)
         fig.add_trace(
             go.Scatter(
