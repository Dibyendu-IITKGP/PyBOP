--- conflicted
+++ resolved
@@ -1,9 +1,4 @@
-<<<<<<< HEAD
-import math
-=======
-import pybop
 import sys
->>>>>>> b2afea4f
 
 import pybop
 
