--- conflicted
+++ resolved
@@ -1,13 +1,8 @@
 import numpy as np
 
 from pybop import BaseProblem
-<<<<<<< HEAD
 from pybop._dataset import Dataset
-from pybop.models.base_model import Inputs
-from pybop.parameters.parameter import Parameters
-=======
-from pybop.parameters.parameter import Inputs
->>>>>>> 99494781
+from pybop.parameters.parameter import Inputs, Parameters
 
 
 class FittingProblem(BaseProblem):
