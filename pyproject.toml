[build-system]
requires = ["setuptools>=64"]
build-backend = "setuptools.build_meta"

[project]
name = "pybop"
version = "24.3.1"
authors = [
  {name = "The PyBOP Team"},
]
maintainers = [
  {name = "The PyBOP Team"},
]
description = "Python Battery Optimisation and Parameterisation"
readme = {file = "README.md", content-type = "text/markdown"}
license = { file = "LICENSE" }
classifiers = [
  "Development Status :: 3 - Alpha",
  "License :: OSI Approved :: BSD License",
  "Programming Language :: Python :: 3.9",
  "Programming Language :: Python :: 3.10",
  "Programming Language :: Python :: 3.11",
  "Programming Language :: Python :: 3.12",
  "Intended Audience :: Science/Research",
  "Topic :: Scientific/Engineering",
]
requires-python = ">=3.9, <3.13"
dependencies = [
<<<<<<< HEAD
  # "pybamm>=23.9",
  "pybamm @ git+https://github.com/bradyplanden/PyBaMM@v24.5rc0-diffusivity-test",
  "numpy>=1.16",
=======
  "pybamm>=23.9",
  "numpy>=1.16, <2.0",
>>>>>>> af5df5f4
  "scipy>=1.3",
  "pints>=0.5",
  "bpx>=0.4",
]

[project.optional-dependencies]
# Split kaleido into two dependencies to avoid Windows hang
# See: https://github.com/plotly/Kaleido/issues/110
plot = ["plotly>=5.0",
        "kaleido==0.1.0.post1; sys_platform == 'win32'",
        "kaleido>=0.2; sys_platform != 'win32'",
]
docs = [
    "pydata-sphinx-theme",
    "sphinx>=6",
    "sphinx-autobuild",
    "sphinx-autoapi",
    "sphinx_copybutton",
    "sphinx_favicon",
    "sphinx_design",
    "myst-parser",
]
dev = [
    "nox[uv]",
    "nbmake",
    "pre-commit",
    "pytest>=6",
    "pytest-cov",
    "pytest-mock",
    "pytest-xdist",
    "ruff",
    ]
scifem = [
  "scikit-fem>=8.1.0" # scikit-fem is a dependency for the multi-dimensional pybamm models
]
all = ["pybop[plot]", "pybop[scifem]"]

[tool.setuptools.packages.find]
include = ["pybop", "pybop.*"]

[project.urls]
Homepage = "https://github.com/pybop-team/PyBOP"
Documentation = "https://pybop-docs.readthedocs.io"
Repository = "https://github.com/pybop-team/PyBOP"
Releases = "https://github.com/pybop-team/PyBOP/releases"
Changelog = "https://github.com/pybop-team/PyBOP/CHANGELOG.md"

[tool.pytest.ini_options]
addopts = "--showlocals -v -n auto"

[tool.ruff]
extend-include = ["*.ipynb"]
extend-exclude = ["__init__.py"]

[tool.ruff.lint]
extend-select = ["I"]
ignore = ["E501","E741"]

[tool.ruff.lint.per-file-ignores]
"**.ipynb" = ["E402", "E703"]<|MERGE_RESOLUTION|>--- conflicted
+++ resolved
@@ -26,14 +26,9 @@
 ]
 requires-python = ">=3.9, <3.13"
 dependencies = [
-<<<<<<< HEAD
   # "pybamm>=23.9",
   "pybamm @ git+https://github.com/bradyplanden/PyBaMM@v24.5rc0-diffusivity-test",
-  "numpy>=1.16",
-=======
-  "pybamm>=23.9",
   "numpy>=1.16, <2.0",
->>>>>>> af5df5f4
   "scipy>=1.3",
   "pints>=0.5",
   "bpx>=0.4",
