--- conflicted
+++ resolved
@@ -71,19 +71,12 @@
         # Define the cost to optimise
         problem = pybop.FittingProblem(model, parameters, dataset, init_soc=init_soc)
         if cost_class in [pybop.GaussianLogLikelihoodKnownSigma]:
-<<<<<<< HEAD
-            return cost_class(problem, sigma=0.002)
-        elif cost_class in [pybop.MAP]:
-            return cost_class(
-                problem, pybop.GaussianLogLikelihoodKnownSigma, sigma=0.002
-=======
             return cost_class(problem, sigma0=self.sigma0)
         elif cost_class in [pybop.GaussianLogLikelihood]:
             return cost_class(problem, sigma0=self.sigma0 * 4)  # Initial sigma0 guess
         elif cost_class in [pybop.MAP]:
             return cost_class(
                 problem, pybop.GaussianLogLikelihoodKnownSigma, sigma0=self.sigma0
->>>>>>> 639e67a0
             )
         else:
             return cost_class(problem)
