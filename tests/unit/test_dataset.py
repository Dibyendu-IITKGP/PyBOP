--- conflicted
+++ resolved
@@ -41,19 +41,14 @@
         assert dataset.data == pybop.Dataset(solution).data
         assert dataset.names == pybop.Dataset(solution).names
 
-<<<<<<< HEAD
         # Test set and get item
         test_current = solution["Current [A]"].data + np.ones_like(
             solution["Current [A]"].data
         )
         dataset["Current [A]"] = test_current
         assert np.all(dataset["Current [A]"] == test_current)
-=======
-        # Test getitem and missing key
-        dataset["Time [s]"]
         with pytest.raises(ValueError):
             dataset["Time"]
 
         # Test conversion of single signal to list
-        assert dataset.check(signal="Terminal voltage [V]")
->>>>>>> 75967f76
+        assert dataset.check(signal="Terminal voltage [V]")