--- conflicted
+++ resolved
@@ -108,14 +108,6 @@
             likelihood.set_sigma(np.array([-0.2]))
 
     @pytest.mark.unit
-<<<<<<< HEAD
-    def test_base_likelihood_n_parameters(self, one_signal_problem):
-        likelihood = pybop.BaseLikelihood(one_signal_problem)
-        assert likelihood.n_parameters == 1
-
-    @pytest.mark.unit
-=======
->>>>>>> 90bb1739
     def test_base_likelihood_n_parameters_property(self, one_signal_problem):
         likelihood = pybop.BaseLikelihood(one_signal_problem)
         assert likelihood.n_parameters == 1
