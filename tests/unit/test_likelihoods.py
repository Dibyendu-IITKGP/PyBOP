import numpy as np
import pytest

import pybop


class TestLikelihoods:
    """
    Class for likelihood unit tests
    """

    @pytest.fixture
    def model(self):
        return pybop.lithium_ion.SPM()

    @pytest.fixture
    def ground_truth(self):
        return 0.52

    @pytest.fixture
    def parameters(self, ground_truth):
        return pybop.Parameter(
            "Negative electrode active material volume fraction",
            prior=pybop.Gaussian(0.5, 0.01),
            bounds=[0.375, 0.625],
            initial_value=ground_truth,
        )

    @pytest.fixture
    def experiment(self):
        return pybop.Experiment(
            [
                ("Discharge at 1C for 10 minutes (20 second period)"),
            ]
        )

    @pytest.fixture
    def dataset(self, model, experiment, ground_truth):
        model.parameter_set = model.pybamm_model.default_parameter_values
        model.parameter_set.update(
            {
                "Negative electrode active material volume fraction": ground_truth,
            }
        )
        solution = model.predict(experiment=experiment)
        return pybop.Dataset(
            {
                "Time [s]": solution["Time [s]"].data,
                "Current function [A]": solution["Current [A]"].data,
                "Voltage [V]": solution["Terminal voltage [V]"].data,
            }
        )

    @pytest.fixture
    def one_signal_problem(self, model, parameters, dataset):
        signal = ["Voltage [V]"]
        return pybop.FittingProblem(
            model, parameters, dataset, signal=signal, init_soc=1.0
        )

    @pytest.fixture
    def two_signal_problem(self, model, parameters, dataset):
        signal = ["Time [s]", "Voltage [V]"]
        return pybop.FittingProblem(
            model, parameters, dataset, signal=signal, init_soc=1.0
        )

    @pytest.mark.parametrize(
        "problem_name, n_outputs",
        [("one_signal_problem", 1), ("two_signal_problem", 2)],
    )
    @pytest.mark.unit
    def test_base_likelihood_init(self, problem_name, n_outputs, request):
        problem = request.getfixturevalue(problem_name)
<<<<<<< HEAD
        likelihood = pybop.BaseLikelihood(problem, sigma0=np.array([0.2]))
        assert likelihood.problem == problem
        assert likelihood.n_outputs == n_outputs
        assert likelihood.n_time_data == problem.n_time_data
        assert np.array_equal(likelihood.get_sigma0(), np.array([0.2]))
=======
        likelihood = pybop.BaseLikelihood(problem)
        assert likelihood.problem == problem
        assert likelihood.n_outputs == n_outputs
        assert likelihood.n_time_data == problem.n_time_data
>>>>>>> 02cbb142
        assert likelihood.x0 == problem.x0
        assert likelihood.n_parameters == 1
        assert np.array_equal(likelihood._target, problem._target)
<<<<<<< HEAD
        with pytest.raises(ValueError):
            likelihood.set_sigma0("Test")
=======
>>>>>>> 02cbb142

    @pytest.mark.unit
    def test_base_likelihood_call_raises_not_implemented_error(
        self, one_signal_problem
    ):
        likelihood = pybop.BaseLikelihood(one_signal_problem)
        with pytest.raises(NotImplementedError):
            likelihood(np.array([0.5, 0.5]))

    @pytest.mark.unit
<<<<<<< HEAD
    def test_base_likelihood_set_get_sigma0(self, one_signal_problem):
        likelihood = pybop.BaseLikelihood(one_signal_problem)
        likelihood.set_sigma0(np.array([0.3]))
        assert np.array_equal(likelihood.get_sigma0(), np.array([0.3]))
=======
    def test_set_get_sigma(self, one_signal_problem):
        likelihood = pybop.GaussianLogLikelihoodKnownSigma(one_signal_problem, 0.1)
        likelihood.set_sigma(np.array([0.3]))
        assert np.array_equal(likelihood.get_sigma(), np.array([0.3]))
>>>>>>> 02cbb142

        with pytest.raises(
            ValueError,
            match="The GaussianLogLikelihoodKnownSigma cost requires sigma to be "
            + "either a scalar value or an array with one entry per dimension.",
        ):
            pybop.GaussianLogLikelihoodKnownSigma(one_signal_problem, sigma=None)

        likelihood = pybop.GaussianLogLikelihoodKnownSigma(one_signal_problem, 0.1)
        with pytest.raises(ValueError):
<<<<<<< HEAD
            likelihood.set_sigma0(np.array([-0.2]))
=======
            likelihood.set_sigma(np.array([-0.2]))
>>>>>>> 02cbb142

    @pytest.mark.unit
    def test_base_likelihood_n_parameters_property(self, one_signal_problem):
        likelihood = pybop.BaseLikelihood(one_signal_problem)
        assert likelihood.n_parameters == 1

    @pytest.mark.parametrize(
        "problem_name", ["one_signal_problem", "two_signal_problem"]
    )
    @pytest.mark.unit
    def test_gaussian_log_likelihood_known_sigma(self, problem_name, request):
        problem = request.getfixturevalue(problem_name)
        likelihood = pybop.GaussianLogLikelihoodKnownSigma(
            problem, sigma0=np.array([1.0])
        )
        result = likelihood(np.array([0.5]))
        grad_result, grad_likelihood = likelihood.evaluateS1(np.array([0.5]))
        assert isinstance(result, float)
        np.testing.assert_allclose(result, grad_result, atol=1e-5)
        assert np.all(grad_likelihood <= 0)

    @pytest.mark.unit
    def test_gaussian_log_likelihood(self, one_signal_problem):
        likelihood = pybop.GaussianLogLikelihood(one_signal_problem)
        result = likelihood(np.array([0.5, 0.5]))
        grad_result, grad_likelihood = likelihood.evaluateS1(np.array([0.5, 0.5]))
        assert isinstance(result, float)
        np.testing.assert_allclose(result, grad_result, atol=1e-5)
        assert np.all(grad_likelihood <= 0)

    @pytest.mark.unit
    def test_gaussian_log_likelihood_returns_negative_inf(self, one_signal_problem):
        likelihood = pybop.GaussianLogLikelihood(one_signal_problem)
        assert likelihood(np.array([-0.5, -0.5])) == -np.inf  # negative sigma value
        assert (
            likelihood.evaluateS1(np.array([-0.5, -0.5]))[0] == -np.inf
        )  # negative sigma value
        assert likelihood(np.array([0.01, 0.1])) == -np.inf  # parameter value too small
        assert (
            likelihood.evaluateS1(np.array([0.01, 0.1]))[0] == -np.inf
        )  # parameter value too small

    @pytest.mark.unit
    def test_gaussian_log_likelihood_known_sigma_returns_negative_inf(
        self, one_signal_problem
    ):
        likelihood = pybop.GaussianLogLikelihoodKnownSigma(
            one_signal_problem, sigma0=np.array([0.2])
        )
        assert likelihood(np.array([0.01])) == -np.inf  # parameter value too small
        assert (
            likelihood.evaluateS1(np.array([0.01]))[0] == -np.inf
        )  # parameter value too small<|MERGE_RESOLUTION|>--- conflicted
+++ resolved
@@ -72,26 +72,13 @@
     @pytest.mark.unit
     def test_base_likelihood_init(self, problem_name, n_outputs, request):
         problem = request.getfixturevalue(problem_name)
-<<<<<<< HEAD
-        likelihood = pybop.BaseLikelihood(problem, sigma0=np.array([0.2]))
-        assert likelihood.problem == problem
-        assert likelihood.n_outputs == n_outputs
-        assert likelihood.n_time_data == problem.n_time_data
-        assert np.array_equal(likelihood.get_sigma0(), np.array([0.2]))
-=======
         likelihood = pybop.BaseLikelihood(problem)
         assert likelihood.problem == problem
         assert likelihood.n_outputs == n_outputs
         assert likelihood.n_time_data == problem.n_time_data
->>>>>>> 02cbb142
         assert likelihood.x0 == problem.x0
         assert likelihood.n_parameters == 1
         assert np.array_equal(likelihood._target, problem._target)
-<<<<<<< HEAD
-        with pytest.raises(ValueError):
-            likelihood.set_sigma0("Test")
-=======
->>>>>>> 02cbb142
 
     @pytest.mark.unit
     def test_base_likelihood_call_raises_not_implemented_error(
@@ -102,17 +89,10 @@
             likelihood(np.array([0.5, 0.5]))
 
     @pytest.mark.unit
-<<<<<<< HEAD
-    def test_base_likelihood_set_get_sigma0(self, one_signal_problem):
-        likelihood = pybop.BaseLikelihood(one_signal_problem)
-        likelihood.set_sigma0(np.array([0.3]))
-        assert np.array_equal(likelihood.get_sigma0(), np.array([0.3]))
-=======
     def test_set_get_sigma(self, one_signal_problem):
         likelihood = pybop.GaussianLogLikelihoodKnownSigma(one_signal_problem, 0.1)
         likelihood.set_sigma(np.array([0.3]))
         assert np.array_equal(likelihood.get_sigma(), np.array([0.3]))
->>>>>>> 02cbb142
 
         with pytest.raises(
             ValueError,
@@ -123,11 +103,7 @@
 
         likelihood = pybop.GaussianLogLikelihoodKnownSigma(one_signal_problem, 0.1)
         with pytest.raises(ValueError):
-<<<<<<< HEAD
             likelihood.set_sigma0(np.array([-0.2]))
-=======
-            likelihood.set_sigma(np.array([-0.2]))
->>>>>>> 02cbb142
 
     @pytest.mark.unit
     def test_base_likelihood_n_parameters_property(self, one_signal_problem):
