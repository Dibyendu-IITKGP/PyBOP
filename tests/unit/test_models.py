--- conflicted
+++ resolved
@@ -54,17 +54,10 @@
         assert len(res["Terminal voltage [V]"].data) == 100
 
     @pytest.mark.unit
-<<<<<<< HEAD
-    def test_predict_without_infeasible_locations(self):
-        # Define SPM
-        model = pybop.lithium_ion.SPM()
-        model.infeasible_locations = False
-=======
     def test_predict_without_allow_infeasible_solutions(self):
         # Define SPM
         model = pybop.lithium_ion.SPM()
         model.allow_infeasible_solutions = False
->>>>>>> a7515a77
         t_eval = np.linspace(0, 10, 100)
         inputs = {
             "Negative electrode active material volume fraction": 0.9,
