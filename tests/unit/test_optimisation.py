--- conflicted
+++ resolved
@@ -157,20 +157,12 @@
                 threshold=1e-2,
                 max_evaluations=20,
             )
-<<<<<<< HEAD
-            with pytest.raises(
-                ValueError,
-                match="Unrecognised keyword arguments",
-            ):
-                optim = optimiser(cost=cost, tol=1e-3)
-=======
             with pytest.warns(
                 UserWarning,
                 match="Unrecognised keyword arguments: {'unrecognised': 10} will not be used.",
             ):
                 warnings.simplefilter("always")
                 optim = optimiser(cost=cost, unrecognised=10)
->>>>>>> 90bb1739
         else:
             # Check bounds in list format and update tol
             bounds = [
@@ -216,7 +208,6 @@
                 ValueError, match="Bounds must be specified for differential_evolution."
             ):
                 optimiser(cost=cost, bounds={"upper": [np.inf], "lower": [0.57]})
-<<<<<<< HEAD
 
         else:
             # Check and update initial values
@@ -226,17 +217,6 @@
             assert optim.x0 == x0_new
             assert optim.x0 != cost.x0
 
-=======
-
-        else:
-            # Check and update initial values
-            assert optim.x0 == cost.x0
-            x0_new = np.array([0.6])
-            optim = optimiser(cost=cost, x0=x0_new)
-            assert optim.x0 == x0_new
-            assert optim.x0 != cost.x0
-
->>>>>>> 90bb1739
         if optimiser in [pybop.SciPyMinimize]:
             # Check a method that uses gradient information
             optimiser(cost=cost, method="L-BFGS-B", jac=True, maxiter=10)
