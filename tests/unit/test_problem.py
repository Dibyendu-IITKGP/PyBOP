import numpy as np
import pytest
from numpy.testing import assert_allclose, assert_array_equal

import pybop


class TestProblem:
    """
    A class to test the problem class.
    """

    @pytest.fixture
    def model(self):
        return pybop.lithium_ion.SPM()

    @pytest.fixture
    def parameters(self):
        return pybop.Parameters(
            pybop.Parameter(
                "Negative particle radius [m]",
                prior=pybop.Gaussian(2e-05, 0.1e-5),
                bounds=[1e-6, 5e-5],
            ),
            pybop.Parameter(
                "Positive particle radius [m]",
                prior=pybop.Gaussian(0.5e-05, 0.1e-5),
                bounds=[1e-6, 5e-5],
            ),
        )

    @pytest.fixture
    def experiment(self):
        return pybop.Experiment(
            [
                (
                    "Discharge at 1C for 5 minutes (1 second period)",
                    "Rest for 2 minutes (1 second period)",
                    "Charge at 1C for 5 minutes (1 second period)",
                    "Rest for 2 minutes (1 second period)",
                ),
            ]
            * 2
        )

    @pytest.fixture
    def dataset(self, model, experiment):
        model.parameter_set = model.pybamm_model.default_parameter_values
        x0 = np.array([2e-5, 0.5e-5])
        model.parameter_set.update(
            {
                "Negative particle radius [m]": x0[0],
                "Positive particle radius [m]": x0[1],
            }
        )
        solution = model.predict(experiment=experiment)
        return pybop.Dataset(
            {
                "Time [s]": solution["Time [s]"].data,
                "Current function [A]": solution["Current [A]"].data,
                "Voltage [V]": solution["Terminal voltage [V]"].data,
            }
        )

    @pytest.fixture
    def signal(self):
        return "Voltage [V]"

    @pytest.mark.unit
    def test_base_problem(self, parameters, model, dataset):
        # Construct Problem
        problem = pybop.BaseProblem(parameters, model=model)

        assert problem._model == model

        with pytest.raises(NotImplementedError):
            problem.evaluate([1e-5, 1e-5])
        with pytest.raises(NotImplementedError):
            problem.evaluateS1([1e-5, 1e-5])

        with pytest.raises(ValueError):
            pybop.BaseProblem(parameters, model=model, signal=[1e-5, 1e-5])

        # Incorrect set target
        with pytest.raises(ValueError, match="Dataset must be a pybop Dataset object."):
            problem.set_target("This is not a dataset")

        # No signal
        problem.signal = None
        with pytest.raises(ValueError, match="Signal must be defined to set target."):
            problem.set_target(dataset)

        # Different types of parameters
        parameter_list = list(parameters.param.values())
        problem = pybop.BaseProblem(parameters=parameter_list)
        problem = pybop.BaseProblem(parameters=parameter_list[0])
        with pytest.raises(
            TypeError,
            match="The input parameters must be a pybop Parameter, a list of pybop.Parameter objects, or a pybop Parameters object.",
        ):
            problem = pybop.BaseProblem(parameters="Invalid string")
        with pytest.raises(
            TypeError,
            match="All elements in the list must be pybop.Parameter objects.",
        ):
            problem = pybop.BaseProblem(
                parameters=[parameter_list[0], "Invalid string"]
            )

    @pytest.mark.unit
    def test_fitting_problem(self, parameters, dataset, model, signal):
        # Construct Problem
        problem = pybop.FittingProblem(model, parameters, dataset, signal=signal)

        assert problem._model == model
        assert problem._model._built_model is not None

        # Test get target
        target = problem.get_target()["Voltage [V]"]
        assert_array_equal(target, dataset["Voltage [V]"])

        # Test set target
        dataset["Voltage [V]"] += np.random.normal(0, 0.05, len(dataset["Voltage [V]"]))
        problem.set_target(dataset)

        # Assert
        target = problem.get_target()["Voltage [V]"]
        assert_array_equal(target, dataset["Voltage [V]"])

        # Test model.simulate
        model.simulate(inputs=[1e-5, 1e-5], t_eval=np.linspace(0, 10, 100))

        # Test problem construction errors
        for bad_dataset in [
            pybop.Dataset({"Time [s]": np.array([0])}),
            pybop.Dataset(
                {
                    "Time [s]": np.array([-1]),
                    "Current function [A]": np.array([0]),
                    "Voltage [V]": np.array([0]),
                }
            ),
            pybop.Dataset(
                {
                    "Time [s]": np.array([1, 0]),
                    "Current function [A]": np.array([0, 0]),
                    "Voltage [V]": np.array([0, 0]),
                }
            ),
            pybop.Dataset(
                {
                    "Time [s]": np.array([0]),
                    "Current function [A]": np.array([0, 0]),
                    "Voltage [V]": np.array([0, 0]),
                }
            ),
        ]:
            with pytest.raises(ValueError):
                pybop.FittingProblem(model, parameters, bad_dataset, signal=signal)

        two_signals = ["Voltage [V]", "Time [s]"]
        with pytest.raises(ValueError):
            pybop.FittingProblem(model, parameters, bad_dataset, signal=two_signals)

    @pytest.mark.unit
    def test_design_problem(self, parameters, experiment, model):
        # Construct Problem
        problem = pybop.DesignProblem(model, parameters, experiment)

        assert problem._model == model
        assert (
            problem._model._built_model is None
        )  # building postponed with input experiment

        # Test model.predict
        model.predict(inputs=[1e-5, 1e-5], experiment=experiment)
        model.predict(inputs=[3e-5, 3e-5], experiment=experiment)

    @pytest.mark.unit
    def test_problem_construct_with_model_predict(
        self, parameters, model, dataset, signal
    ):
        # Construct model and predict
<<<<<<< HEAD
        model.classify_and_update_parameters(parameters)
        out = model.predict(
            inputs=parameters.as_dict([1e-5, 1e-5]), t_eval=np.linspace(0, 10, 100)
        )
=======
        model.parameters = parameters
        out = model.predict(inputs=[1e-5, 1e-5], t_eval=np.linspace(0, 10, 100))
>>>>>>> a9f73df3

        problem = pybop.FittingProblem(
            model, parameters, dataset=dataset, signal=signal
        )

        # Test problem evaluate
        problem_output = problem.evaluate([2e-5, 2e-5])

        assert problem._model._built_model is not None
        with pytest.raises(AssertionError):
            assert_allclose(
                out["Voltage [V]"].data,
                problem_output["Voltage [V]"],
                atol=1e-6,
            )<|MERGE_RESOLUTION|>--- conflicted
+++ resolved
@@ -181,15 +181,8 @@
         self, parameters, model, dataset, signal
     ):
         # Construct model and predict
-<<<<<<< HEAD
-        model.classify_and_update_parameters(parameters)
-        out = model.predict(
-            inputs=parameters.as_dict([1e-5, 1e-5]), t_eval=np.linspace(0, 10, 100)
-        )
-=======
         model.parameters = parameters
         out = model.predict(inputs=[1e-5, 1e-5], t_eval=np.linspace(0, 10, 100))
->>>>>>> a9f73df3
 
         problem = pybop.FittingProblem(
             model, parameters, dataset=dataset, signal=signal
